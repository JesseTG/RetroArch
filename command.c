/*  RetroArch - A frontend for libretro.
 *  Copyright (C) 2011-2017 - Daniel De Matteis
 *  Copyright (C) 2015-2017 - Andres Suarez
 *  Copyright (C) 2016-2017 - Brad Parker
 *
 *  RetroArch is free software: you can redistribute it and/or modify it under the terms
 *  of the GNU General Public License as published by the Free Software Found-
 *  ation, either version 3 of the License, or (at your option) any later version.
 *
 *  RetroArch is distributed in the hope that it will be useful, but WITHOUT ANY WARRANTY;
 *  without even the implied warranty of MERCHANTABILITY or FITNESS FOR A PARTICULAR
 *  PURPOSE.  See the GNU General Public License for more details.
 *
 *  You should have received a copy of the GNU General Public License along with RetroArch.
 *  If not, see <http://www.gnu.org/licenses/>.
 */

#include <stdio.h>
#include <string.h>
#include <ctype.h>

#include <compat/strl.h>
#include <compat/posix_string.h>
#include <file/file_path.h>
#include <lists/dir_list.h>
#include <string/stdstring.h>
#include <streams/file_stream.h>
#include <streams/stdin_stream.h>

#ifdef HAVE_CONFIG_H
#include "config.h"
#endif

#ifdef HAVE_COMMAND
#ifdef HAVE_NETWORKING
#include <net/net_compat.h>
#include <net/net_socket.h>
#endif
#include <string/stdstring.h>
#endif

#ifdef HAVE_CHEEVOS
#include "cheevos/cheevos.h"
#include "cheevos/fixup.h"
#endif

#ifdef HAVE_DISCORD
#include "discord/discord.h"
#endif

#include "midi/midi_driver.h"

#ifdef HAVE_MENU
#include "menu/menu_driver.h"
#include "menu/menu_content.h"
#include "menu/menu_shader.h"
#include "menu/widgets/menu_dialog.h"
#endif

#ifdef HAVE_NETWORKING
#include <net/net_compat.h>
#include "network/netplay/netplay.h"
#endif

#include "command.h"

#include "defaults.h"
#include "driver.h"
#include "input/input_driver.h"
#include "frontend/frontend_driver.h"
#include "audio/audio_driver.h"
#include "record/record_driver.h"
#include "file_path_special.h"
#include "autosave.h"
#include "core_info.h"
#include "core_type.h"
#include "performance_counters.h"
#include "dynamic.h"
#include "content.h"
#include "dirs.h"
#include "movie.h"
#include "paths.h"
#include "msg_hash.h"
#include "retroarch.h"
#include "managers/cheat_manager.h"
#include "managers/state_manager.h"
#include "ui/ui_companion_driver.h"
#include "tasks/tasks_internal.h"
#include "list_special.h"

#include "core.h"
#include "verbosity.h"
#include "retroarch.h"
#include "configuration.h"
#include "input/input_remapping.h"
#include "version.h"

#define DEFAULT_NETWORK_CMD_PORT 55355
#define STDIN_BUF_SIZE           4096

enum cmd_source_t
{
   CMD_NONE = 0,
   CMD_STDIN,
   CMD_NETWORK
};

struct cmd_map
{
   const char *str;
   unsigned id;
};

struct cmd_action_map
{
   const char *str;
   bool (*action)(const char *arg);
   const char *arg_desc;
};

struct command
{
   bool stdin_enable;
   bool state[RARCH_BIND_LIST_END];
#ifdef HAVE_STDIN_CMD
   char stdin_buf[STDIN_BUF_SIZE];
   size_t stdin_buf_ptr;
#endif
#if defined(HAVE_NETWORKING) && defined(HAVE_NETWORK_CMD)
   int net_fd;
#endif
};

static bool command_version(const char *arg);

#if defined(HAVE_COMMAND) && defined(HAVE_CHEEVOS)
static bool command_read_ram(const char *arg);
static bool command_write_ram(const char *arg);
#endif

static const struct cmd_action_map action_map[] = {
   { "SET_SHADER",      command_set_shader,  "<shader path>" },
   { "VERSION",         command_version,     "No argument"},
#if defined(HAVE_COMMAND) && defined(HAVE_CHEEVOS)
   { "READ_CORE_RAM",   command_read_ram,    "<address> <number of bytes>" },
   { "WRITE_CORE_RAM",  command_write_ram,   "<address> <byte1> <byte2> ..." },
#endif
};

static const struct cmd_map map[] = {
   { "FAST_FORWARD",           RARCH_FAST_FORWARD_KEY },
   { "FAST_FORWARD_HOLD",      RARCH_FAST_FORWARD_HOLD_KEY },
   { "SLOWMOTION",             RARCH_SLOWMOTION_KEY },
   { "SLOWMOTION_HOLD",        RARCH_SLOWMOTION_HOLD_KEY },
   { "LOAD_STATE",             RARCH_LOAD_STATE_KEY },
   { "SAVE_STATE",             RARCH_SAVE_STATE_KEY },
   { "FULLSCREEN_TOGGLE",      RARCH_FULLSCREEN_TOGGLE_KEY },
   { "QUIT",                   RARCH_QUIT_KEY },
   { "STATE_SLOT_PLUS",        RARCH_STATE_SLOT_PLUS },
   { "STATE_SLOT_MINUS",       RARCH_STATE_SLOT_MINUS },
   { "REWIND",                 RARCH_REWIND },
   { "MOVIE_RECORD_TOGGLE",    RARCH_MOVIE_RECORD_TOGGLE },
   { "PAUSE_TOGGLE",           RARCH_PAUSE_TOGGLE },
   { "FRAMEADVANCE",           RARCH_FRAMEADVANCE },
   { "RESET",                  RARCH_RESET },
   { "SHADER_NEXT",            RARCH_SHADER_NEXT },
   { "SHADER_PREV",            RARCH_SHADER_PREV },
   { "CHEAT_INDEX_PLUS",       RARCH_CHEAT_INDEX_PLUS },
   { "CHEAT_INDEX_MINUS",      RARCH_CHEAT_INDEX_MINUS },
   { "CHEAT_TOGGLE",           RARCH_CHEAT_TOGGLE },
   { "SCREENSHOT",             RARCH_SCREENSHOT },
   { "MUTE",                   RARCH_MUTE },
   { "OSK",                    RARCH_OSK },
   { "NETPLAY_GAME_WATCH",     RARCH_NETPLAY_GAME_WATCH },
   { "VOLUME_UP",              RARCH_VOLUME_UP },
   { "VOLUME_DOWN",            RARCH_VOLUME_DOWN },
   { "OVERLAY_NEXT",           RARCH_OVERLAY_NEXT },
   { "DISK_EJECT_TOGGLE",      RARCH_DISK_EJECT_TOGGLE },
   { "DISK_NEXT",              RARCH_DISK_NEXT },
   { "DISK_PREV",              RARCH_DISK_PREV },
   { "GRAB_MOUSE_TOGGLE",      RARCH_GRAB_MOUSE_TOGGLE },
   { "UI_COMPANION_TOGGLE",    RARCH_UI_COMPANION_TOGGLE },
   { "GAME_FOCUS_TOGGLE",      RARCH_GAME_FOCUS_TOGGLE },
   { "MENU_TOGGLE",            RARCH_MENU_TOGGLE },
   { "MENU_UP",                RETRO_DEVICE_ID_JOYPAD_UP },
   { "MENU_DOWN",              RETRO_DEVICE_ID_JOYPAD_DOWN },
   { "MENU_LEFT",              RETRO_DEVICE_ID_JOYPAD_LEFT },
   { "MENU_RIGHT",             RETRO_DEVICE_ID_JOYPAD_RIGHT },
   { "MENU_A",                 RETRO_DEVICE_ID_JOYPAD_A },
   { "MENU_B",                 RETRO_DEVICE_ID_JOYPAD_B },
   { "MENU_B",                 RETRO_DEVICE_ID_JOYPAD_B },
};

static enum cmd_source_t lastcmd_source;
#if defined(HAVE_NETWORKING) && defined(HAVE_NETWORK_CMD)
static int lastcmd_net_fd;
static struct sockaddr_storage lastcmd_net_source;
static socklen_t lastcmd_net_source_len;
#endif

#if defined(HAVE_CHEEVOS) && (defined(HAVE_STDIN_CMD) || defined(HAVE_NETWORK_CMD) && defined(HAVE_NETWORKING))
static bool command_reply(const char * data, size_t len)
{
   switch (lastcmd_source)
   {
      case CMD_NONE:
         break;
      case CMD_STDIN:
#ifdef HAVE_STDIN_CMD
         fwrite(data, 1,len, stdout);
         return true;
#else
         break;
#endif
      case CMD_NETWORK:
#if defined(HAVE_NETWORKING) && defined(HAVE_NETWORK_CMD)
         sendto(lastcmd_net_fd, data, len, 0,
               (struct sockaddr*)&lastcmd_net_source, lastcmd_net_source_len);
         return true;
#else
         break;
#endif
   }

   return false;
}
#endif

bool command_set_shader(const char *arg)
{
   char msg[256];
   bool is_preset                  = false;
   enum rarch_shader_type     type = video_shader_get_type_from_ext(
         path_get_extension(arg), &is_preset);
#ifdef HAVE_MENU
   struct video_shader    *shader  = menu_shader_get();
#endif

   if (type == RARCH_SHADER_NONE)
      return false;

   snprintf(msg, sizeof(msg), "Shader: \"%s\"", arg);
   runloop_msg_queue_push(msg, 1, 120, true);
   RARCH_LOG("%s \"%s\".\n",
         msg_hash_to_str(MSG_APPLYING_SHADER),
         arg);

   retroarch_set_shader_preset(arg);
#ifdef HAVE_MENU
   return menu_shader_manager_set_preset(shader, type, arg);
#else
   return true;
#endif
}

static bool command_version(const char* arg)
{
   char reply[256] = {0};

   sprintf(reply, "%s\n", PACKAGE_VERSION);
#if defined(HAVE_CHEEVOS) && (defined(HAVE_STDIN_CMD) || defined(HAVE_NETWORK_CMD) && defined(HAVE_NETWORKING))
   command_reply(reply, strlen(reply));
#endif

   return true;
}

#if defined(HAVE_COMMAND) && defined(HAVE_CHEEVOS)
#define SMY_CMD_STR "READ_CORE_RAM"
static bool command_read_ram(const char *arg)
{
   unsigned i;
   char  *reply            = NULL;
   const uint8_t * data    = NULL;
   char *reply_at          = NULL;
   unsigned int nbytes     = 0;
   unsigned int alloc_size = 0;
<<<<<<< HEAD
   unsigned int addr    = -1;
=======
   int          addr       = -1;
>>>>>>> d4cb24f8

   if (sscanf(arg, "%x %d", &addr, &nbytes) != 2)
      return true;

<<<<<<< HEAD
   data = cheevos_patch_address(addr, cheevos_get_console());
=======
   alloc_size = 40 + nbytes * 3; /* We alloc more than needed, saving 20 bytes is not really relevant */
   reply      = (char*) malloc(alloc_size);
   reply[0]   = '\0';
   reply_at   = reply + sprintf(reply, SMY_CMD_STR " %x", addr);

   var.value  = addr;

   cheevos_var_patch_addr(&var, cheevos_get_console());

   data       = cheevos_var_get_memory(&var);
>>>>>>> d4cb24f8

   if (data)
   {
      for (i=0;i<nbytes;i++)
         sprintf(reply_at+3*i, " %.2X", data[i]);
      reply_at[3*nbytes] = '\n';
      command_reply(reply, reply_at+3*nbytes+1 - reply);
   }
   else
   {
      strlcpy(reply_at, " -1\n", sizeof(reply)-strlen(reply));
      command_reply(reply, reply_at+strlen(" -1\n") - reply);
   }
   free(reply);

   return true;
}
#undef SMY_CMD_STR

static bool command_write_ram(const char *arg)
{
   unsigned nbytes   = 0;
   unsigned int addr = strtoul(arg, (char**)&arg, 16);
   uint8_t *data     = (uint8_t *)cheevos_patch_address(addr, cheevos_get_console());

   if (data)
   {
      while (*arg)
      {
         *data = strtoul(arg, (char**)&arg, 16);
         data++;
      }
      return true;
   }

   return false;
}
#endif

#ifdef HAVE_COMMAND
static bool command_get_arg(const char *tok,
      const char **arg, unsigned *index)
{
   unsigned i;

   for (i = 0; i < ARRAY_SIZE(map); i++)
   {
      if (string_is_equal(tok, map[i].str))
      {
         if (arg)
            *arg = NULL;

         if (index)
            *index = i;

         return true;
      }
   }

   for (i = 0; i < ARRAY_SIZE(action_map); i++)
   {
      const char *str = strstr(tok, action_map[i].str);
      if (str == tok)
      {
         const char *argument = str + strlen(action_map[i].str);
         if (*argument != ' ' && *argument != '\0')
            return false;

         if (arg)
            *arg = argument + 1;

         if (index)
            *index = i;

         return true;
      }
   }

   return false;
}
#endif

#if defined(HAVE_NETWORKING) && defined(HAVE_NETWORK_CMD) && defined(HAVE_COMMAND)
static bool command_network_init(command_t *handle, uint16_t port)
{
   struct addrinfo *res  = NULL;
   int fd                = socket_init((void**)&res, port,
         NULL, SOCKET_TYPE_DATAGRAM);

   RARCH_LOG("%s %hu.\n",
         msg_hash_to_str(MSG_BRINGING_UP_COMMAND_INTERFACE_ON_PORT),
         (unsigned short)port);


   if (fd < 0)
      goto error;

   handle->net_fd = fd;

   if (!socket_nonblock(handle->net_fd))
      goto error;

   if (!socket_bind(handle->net_fd, (void*)res))
   {
      RARCH_ERR("%s.\n",
            msg_hash_to_str(MSG_FAILED_TO_BIND_SOCKET));
      goto error;
   }

   freeaddrinfo_retro(res);
   return true;

error:
   if (res)
      freeaddrinfo_retro(res);
   return false;
}

static bool command_verify(const char *cmd)
{
   unsigned i;

   if (command_get_arg(cmd, NULL, NULL))
      return true;

   RARCH_ERR("Command \"%s\" is not recognized by the program.\n", cmd);
   RARCH_ERR("\tValid commands:\n");
   for (i = 0; i < sizeof(map) / sizeof(map[0]); i++)
      RARCH_ERR("\t\t%s\n", map[i].str);

   for (i = 0; i < sizeof(action_map) / sizeof(action_map[0]); i++)
      RARCH_ERR("\t\t%s %s\n", action_map[i].str, action_map[i].arg_desc);

   return false;
}

#ifdef HAVE_COMMAND
static void command_parse_sub_msg(command_t *handle, const char *tok)
{
   const char *arg = NULL;
   unsigned index  = 0;

   if (command_get_arg(tok, &arg, &index))
   {
      if (arg)
      {
         if (!action_map[index].action(arg))
            RARCH_ERR("Command \"%s\" failed.\n", arg);
      }
      else
         handle->state[map[index].id] = true;
   }
   else
      RARCH_WARN("%s \"%s\" %s.\n",
            msg_hash_to_str(MSG_UNRECOGNIZED_COMMAND),
            tok,
            msg_hash_to_str(MSG_RECEIVED));
}

static void command_parse_msg(command_t *handle, char *buf, enum cmd_source_t source)
{
   char *save      = NULL;
   const char *tok = strtok_r(buf, "\n", &save);

   lastcmd_source = source;

   while (tok)
   {
      command_parse_sub_msg(handle, tok);
      tok = strtok_r(NULL, "\n", &save);
   }
   lastcmd_source = CMD_NONE;
}

static void command_network_poll(command_t *handle)
{
   fd_set fds;
   struct timeval tmp_tv = {0};

   if (handle->net_fd < 0)
      return;

   FD_ZERO(&fds);
   FD_SET(handle->net_fd, &fds);

   if (socket_select(handle->net_fd + 1, &fds, NULL, NULL, &tmp_tv) <= 0)
      return;

   if (!FD_ISSET(handle->net_fd, &fds))
      return;

   for (;;)
   {
      ssize_t ret;
      char buf[1024];

      buf[0] = '\0';

      lastcmd_net_fd         = handle->net_fd;
      lastcmd_net_source_len = sizeof(lastcmd_net_source);
      ret                    = recvfrom(handle->net_fd, buf,
            sizeof(buf) - 1, 0,
            (struct sockaddr*)&lastcmd_net_source,
            &lastcmd_net_source_len);

      if (ret <= 0)
         break;

      buf[ret] = '\0';

      command_parse_msg(handle, buf, CMD_NETWORK);
   }
}
#endif
#endif

bool command_network_send(const char *cmd_)
{
#if defined(HAVE_COMMAND) && defined(HAVE_NETWORKING) && defined(HAVE_NETWORK_CMD)
   bool ret            = false;
   char *command       = NULL;
   char *save          = NULL;
   const char *cmd     = NULL;
   const char *host    = NULL;
   const char *port_   = NULL;
   uint16_t port       = DEFAULT_NETWORK_CMD_PORT;

   if (!network_init())
      return false;

   if (!(command = strdup(cmd_)))
      return false;

   cmd = strtok_r(command, ";", &save);
   if (cmd)
      host = strtok_r(NULL, ";", &save);
   if (host)
      port_ = strtok_r(NULL, ";", &save);

   if (!host)
   {
#ifdef _WIN32
      host = "127.0.0.1";
#else
      host = "localhost";
#endif
   }

   if (port_)
      port = strtoul(port_, NULL, 0);

   if (cmd)
   {
      RARCH_LOG("%s: \"%s\" to %s:%hu\n",
            msg_hash_to_str(MSG_SENDING_COMMAND),
            cmd, host, (unsigned short)port);

      ret = command_verify(cmd) && udp_send_packet(host, port, cmd);
   }
   free(command);

   if (ret)
      return true;
#endif
   return false;
}

#ifdef HAVE_STDIN_CMD
static bool command_stdin_init(command_t *handle)
{
#ifndef _WIN32
#ifdef HAVE_NETWORKING
   if (!socket_nonblock(STDIN_FILENO))
      return false;
#endif
#endif

   handle->stdin_enable = true;
   return true;
}
#endif

command_t *command_new(void)
{
   command_t *handle = (command_t*)calloc(1, sizeof(*handle));
   if (!handle)
      return NULL;

   return handle;
}

bool command_network_new(
      command_t *handle,
      bool stdin_enable,
      bool network_enable,
      uint16_t port)
{
   if (!handle)
      return false;

#if defined(HAVE_NETWORKING) && defined(HAVE_NETWORK_CMD) && defined(HAVE_COMMAND)
   handle->net_fd = -1;
   if (network_enable && !command_network_init(handle, port))
      goto error;
#endif

#ifdef HAVE_STDIN_CMD
   handle->stdin_enable = stdin_enable;
   if (stdin_enable && !command_stdin_init(handle))
      goto error;
#endif

   return true;

#if (defined(HAVE_NETWORK_CMD) && defined(HAVE_NETWORKING)) || defined(HAVE_STDIN_CMD)
error:
   command_free(handle);
   return false;
#endif
}

#ifdef HAVE_STDIN_CMD
static void command_stdin_poll(command_t *handle)
{
   ptrdiff_t msg_len;
   char *last_newline = NULL;
   ssize_t        ret = read_stdin(
         handle->stdin_buf + handle->stdin_buf_ptr,
         STDIN_BUF_SIZE - handle->stdin_buf_ptr - 1);

   if (ret == 0)
      return;

   handle->stdin_buf_ptr                    += ret;
   handle->stdin_buf[handle->stdin_buf_ptr]  = '\0';

   last_newline                              =
      strrchr(handle->stdin_buf, '\n');

   if (!last_newline)
   {
      /* We're receiving bogus data in pipe
       * (no terminating newline), flush out the buffer. */
      if (handle->stdin_buf_ptr + 1 >= STDIN_BUF_SIZE)
      {
         handle->stdin_buf_ptr = 0;
         handle->stdin_buf[0]  = '\0';
      }

      return;
   }

   *last_newline++ = '\0';
   msg_len         = last_newline - handle->stdin_buf;

#if defined(HAVE_NETWORKING)
   command_parse_msg(handle, handle->stdin_buf, CMD_STDIN);
#endif

   memmove(handle->stdin_buf, last_newline,
         handle->stdin_buf_ptr - msg_len);
   handle->stdin_buf_ptr -= msg_len;
}
#endif

bool command_poll(command_t *handle)
{
   memset(handle->state, 0, sizeof(handle->state));
#if defined(HAVE_NETWORKING) && defined(HAVE_NETWORK_CMD) && defined(HAVE_COMMAND)
   command_network_poll(handle);
#endif

#ifdef HAVE_STDIN_CMD
   if (handle->stdin_enable)
      command_stdin_poll(handle);
#endif

   return true;
}

bool command_get(command_handle_t *handle)
{
   if (!handle || !handle->handle)
      return false;
   return handle->id < RARCH_BIND_LIST_END
      && handle->handle->state[handle->id];
}

bool command_set(command_handle_t *handle)
{
   if (!handle || !handle->handle)
      return false;
   if (handle->id < RARCH_BIND_LIST_END)
      handle->handle->state[handle->id] = true;
   return true;
}

bool command_free(command_t *handle)
{
#if defined(HAVE_NETWORKING) && defined(HAVE_NETWORK_CMD) && defined(HAVE_COMMAND)
   if (handle && handle->net_fd >= 0)
      socket_close(handle->net_fd);
#endif

   free(handle);

   return true;
}

/**
 * command_event_disk_control_set_eject:
 * @new_state            : Eject or close the virtual drive tray.
 *                         false (0) : Close
 *                         true  (1) : Eject
 * @print_log            : Show message onscreen.
 *
 * Ejects/closes of the virtual drive tray.
 **/
static void command_event_disk_control_set_eject(bool new_state, bool print_log)
{
   char msg[128];
   bool error                                        = false;
   const struct retro_disk_control_callback *control = NULL;
   rarch_system_info_t *info                         = runloop_get_system_info();

   msg[0] = '\0';

   if (info)
      control = (const struct retro_disk_control_callback*)&info->disk_control_cb;

   if (!control || !control->get_num_images)
      return;

   if (control->set_eject_state(new_state))
      snprintf(msg, sizeof(msg), "%s %s",
            new_state ?
            msg_hash_to_str(MSG_DISK_EJECTED) :
            msg_hash_to_str(MSG_DISK_CLOSED),
            msg_hash_to_str(MSG_VIRTUAL_DISK_TRAY));
   else
   {
      error = true;
      snprintf(msg, sizeof(msg), "%s %s %s",
            msg_hash_to_str(MSG_FAILED_TO),
            new_state ? "eject" : "close",
            msg_hash_to_str(MSG_VIRTUAL_DISK_TRAY));
   }

   if (!string_is_empty(msg))
   {
      if (error)
         RARCH_ERR("%s\n", msg);
      else
         RARCH_LOG("%s\n", msg);

      /* Only noise in menu. */
      if (print_log)
         runloop_msg_queue_push(msg, 1, 180, true);
   }
}

/**
 * command_event_disk_control_set_index:
 * @idx                : Index of disk to set as current.
 *
 * Sets current disk to @index.
 **/
static void command_event_disk_control_set_index(unsigned idx)
{
   unsigned num_disks;
   char msg[128];
   bool error                                        = false;
   const struct retro_disk_control_callback *control = NULL;
   rarch_system_info_t *info                         = runloop_get_system_info();

   msg[0] = '\0';

   if (info)
      control = (const struct retro_disk_control_callback*)&info->disk_control_cb;

   if (!control || !control->get_num_images)
      return;

   num_disks = control->get_num_images();

   if (control->set_image_index(idx))
   {
      if (idx < num_disks)
         snprintf(msg, sizeof(msg), "%s: %u/%u.",
               msg_hash_to_str(MSG_SETTING_DISK_IN_TRAY),
               idx + 1, num_disks);
      else
         strlcpy(msg,
               msg_hash_to_str(MSG_REMOVED_DISK_FROM_TRAY),
               sizeof(msg));
   }
   else
   {
      if (idx < num_disks)
         snprintf(msg, sizeof(msg), "%s %u/%u.",
               msg_hash_to_str(MSG_FAILED_TO_SET_DISK),
               idx + 1, num_disks);
      else
         strlcpy(msg,
               msg_hash_to_str(MSG_FAILED_TO_REMOVE_DISK_FROM_TRAY),
               sizeof(msg));
      error = true;
   }

   if (!string_is_empty(msg))
   {
      if (error)
         RARCH_ERR("%s\n", msg);
      else
         RARCH_LOG("%s\n", msg);
      runloop_msg_queue_push(msg, 1, 180, true);
   }
}

/**
 * command_event_disk_control_append_image:
 * @path                 : Path to disk image.
 *
 * Appends disk image to disk image list.
 **/
static bool command_event_disk_control_append_image(const char *path)
{
   unsigned new_idx;
   char msg[128];
   struct retro_game_info info                        = {0};
   const struct retro_disk_control_callback *control  = NULL;
   rarch_system_info_t *sysinfo                      = runloop_get_system_info();

   msg[0] = '\0';

   if (sysinfo)
      control = (const struct retro_disk_control_callback*)
         &sysinfo->disk_control_cb;

   if (!control)
      return false;

   command_event_disk_control_set_eject(true, false);

   control->add_image_index();
   new_idx = control->get_num_images();
   if (!new_idx)
      return false;
   new_idx--;

   info.path = path;
   control->replace_image_index(new_idx, &info);

   snprintf(msg, sizeof(msg), "%s: ", msg_hash_to_str(MSG_APPENDED_DISK));
   strlcat(msg, path, sizeof(msg));
   RARCH_LOG("%s\n", msg);
   runloop_msg_queue_push(msg, 0, 180, true);

   command_event(CMD_EVENT_AUTOSAVE_DEINIT, NULL);

   /* TODO: Need to figure out what to do with subsystems case. */
   if (path_is_empty(RARCH_PATH_SUBSYSTEM))
   {
      /* Update paths for our new image.
       * If we actually use append_image, we assume that we
       * started out in a single disk case, and that this way
       * of doing it makes the most sense. */
      path_set(RARCH_PATH_NAMES, path);
      path_fill_names();
   }

   command_event(CMD_EVENT_AUTOSAVE_INIT, NULL);
   command_event_disk_control_set_index(new_idx);
   command_event_disk_control_set_eject(false, false);

   return true;
}

/**
 * command_event_check_disk_prev:
 * @control              : Handle to disk control handle.
 *
 * Perform disk cycle to previous index action (Core Disk Options).
 **/
static void command_event_check_disk_prev(
      const struct retro_disk_control_callback *control)
{
   unsigned num_disks    = 0;
   unsigned current      = 0;
   bool disk_prev_enable = false;

   if (!control || !control->get_num_images)
      return;
   if (!control->get_image_index)
      return;

   num_disks        = control->get_num_images();
   current          = control->get_image_index();
   disk_prev_enable = num_disks && num_disks != UINT_MAX;

   if (!disk_prev_enable)
   {
      RARCH_ERR("%s.\n", msg_hash_to_str(MSG_GOT_INVALID_DISK_INDEX));
      return;
   }

   if (current > 0)
      current--;
   command_event_disk_control_set_index(current);
}

/**
 * command_event_check_disk_next:
 * @control              : Handle to disk control handle.
 *
 * Perform disk cycle to next index action (Core Disk Options).
 **/
static void command_event_check_disk_next(
      const struct retro_disk_control_callback *control)
{
   unsigned num_disks        = 0;
   unsigned current          = 0;
   bool     disk_next_enable = false;

   if (!control || !control->get_num_images)
      return;
   if (!control->get_image_index)
      return;

   num_disks        = control->get_num_images();
   current          = control->get_image_index();
   disk_next_enable = num_disks && num_disks != UINT_MAX;

   if (!disk_next_enable)
   {
      RARCH_ERR("%s.\n", msg_hash_to_str(MSG_GOT_INVALID_DISK_INDEX));
      return;
   }

   if (current < num_disks - 1)
      current++;
   command_event_disk_control_set_index(current);
}

/**
 * event_set_volume:
 * @gain      : amount of gain to be applied to current volume level.
 *
 * Adjusts the current audio volume level.
 *
 **/
static void command_event_set_volume(float gain)
{
   char msg[128];
   settings_t *settings      = config_get_ptr();
   float new_volume          = settings->floats.audio_volume + gain;

   new_volume                = MAX(new_volume, -80.0f);
   new_volume                = MIN(new_volume, 12.0f);

   configuration_set_float(settings, settings->floats.audio_volume, new_volume);

   snprintf(msg, sizeof(msg), "%s: %.1f dB",
         msg_hash_to_str(MSG_AUDIO_VOLUME),
         new_volume);
   runloop_msg_queue_push(msg, 1, 180, true);
   RARCH_LOG("%s\n", msg);

   audio_set_float(AUDIO_ACTION_VOLUME_GAIN, new_volume);
}

/**
 * event_set_mixer_volume:
 * @gain      : amount of gain to be applied to current volume level.
 *
 * Adjusts the current audio volume level.
 *
 **/
static void command_event_set_mixer_volume(float gain)
{
   char msg[128];
   settings_t *settings      = config_get_ptr();
   float new_volume          = settings->floats.audio_mixer_volume + gain;

   new_volume                = MAX(new_volume, -80.0f);
   new_volume                = MIN(new_volume, 12.0f);

   configuration_set_float(settings, settings->floats.audio_mixer_volume, new_volume);

   snprintf(msg, sizeof(msg), "%s: %.1f dB",
         msg_hash_to_str(MSG_AUDIO_VOLUME),
         new_volume);
   runloop_msg_queue_push(msg, 1, 180, true);
   RARCH_LOG("%s\n", msg);

   audio_set_float(AUDIO_ACTION_VOLUME_GAIN, new_volume);
}

/**
 * command_event_init_controllers:
 *
 * Initialize libretro controllers.
 **/
static void command_event_init_controllers(void)
{
   unsigned i;
   rarch_system_info_t *info = runloop_get_system_info();

   for (i = 0; i < MAX_USERS; i++)
   {
      retro_ctx_controller_info_t pad;
      const char *ident                               = NULL;
      bool set_controller                             = false;
      const struct retro_controller_description *desc = NULL;
      unsigned device                                 = input_config_get_device(i);

      if (info)
      {
         if (i < info->ports.size)
            desc = libretro_find_controller_description(
                  &info->ports.data[i], device);
      }

      if (desc)
         ident = desc->desc;

      if (!ident)
      {
         /* If we're trying to connect a completely unknown device,
          * revert back to JOYPAD. */

         if (device != RETRO_DEVICE_JOYPAD && device != RETRO_DEVICE_NONE)
         {
            /* Do not fix device,
             * because any use of dummy core will reset this,
             * which is not a good idea. */
            RARCH_WARN("Input device ID %u is unknown to this "
                  "libretro implementation. Using RETRO_DEVICE_JOYPAD.\n",
                  device);
            device = RETRO_DEVICE_JOYPAD;
         }
         ident = "Joypad";
      }

      switch (device)
      {
         case RETRO_DEVICE_NONE:
            RARCH_LOG("%s %u.\n",
                  msg_hash_to_str(MSG_VALUE_DISCONNECTING_DEVICE_FROM_PORT),
                  i + 1);
            set_controller = true;
            break;
         case RETRO_DEVICE_JOYPAD:
            /* Ideally these checks shouldn't be required but if we always
             * call core_set_controller_port_device input won't work on
             * cores that don't set port information properly */
            if (info && info->ports.size != 0)
               set_controller = true;
            break;
         default:
            /* Some cores do not properly range check port argument.
             * This is broken behavior of course, but avoid breaking
             * cores needlessly. */
            RARCH_LOG("%s %u: %s (ID: %u).\n",
                    msg_hash_to_str(MSG_CONNECTING_TO_PORT),
                    device, ident, i+1);
            set_controller = true;
            break;
      }

      if (set_controller && info && i < info->ports.size)
      {
         pad.device     = device;
         pad.port       = i;
         core_set_controller_port_device(&pad);
      }
   }
}

static void command_event_deinit_core(bool reinit)
{
#ifdef HAVE_CHEEVOS
   cheevos_unload();
#endif

   RARCH_LOG("Unloading game..\n");
   core_unload_game();
   RARCH_LOG("Unloading core..\n");
   core_unload();
   RARCH_LOG("Unloading core symbols..\n");
   core_uninit_symbols();

   if (reinit)
      driver_uninit(DRIVERS_CMD_ALL);

   command_event(CMD_EVENT_DISABLE_OVERRIDES, NULL);
   command_event(CMD_EVENT_RESTORE_DEFAULT_SHADER_PRESET, NULL);
   command_event(CMD_EVENT_RESTORE_REMAPS, NULL);
}

static void command_event_init_cheats(void)
{
   settings_t *settings          = config_get_ptr();
   bool        allow_cheats      = true;

#ifdef HAVE_NETWORKING
   allow_cheats &= !netplay_driver_ctl(
         RARCH_NETPLAY_CTL_IS_DATA_INITED, NULL);
#endif
   allow_cheats &= !bsv_movie_ctl(BSV_MOVIE_CTL_IS_INITED, NULL);

   if (!allow_cheats)
      return;

   cheat_manager_alloc_if_empty() ;
   cheat_manager_load_game_specific_cheats() ;


   if (settings != NULL && settings->bools.apply_cheats_after_load)
      cheat_manager_apply_cheats();
}

static void command_event_load_auto_state(void)
{
   bool ret;
   char msg[128]                   = {0};
   char *savestate_name_auto       = (char*)calloc(PATH_MAX_LENGTH,
         sizeof(*savestate_name_auto));
   size_t savestate_name_auto_size = PATH_MAX_LENGTH * sizeof(char);
   settings_t *settings            = config_get_ptr();
   global_t   *global              = global_get_ptr();

#ifdef HAVE_NETWORKING
   if (netplay_driver_ctl(RARCH_NETPLAY_CTL_IS_ENABLED, NULL))
      goto error;
#endif

#ifdef HAVE_CHEEVOS
   if (cheevos_hardcore_active)
      goto error;
#endif

   if (!settings->bools.savestate_auto_load)
      goto error;

   if (global)
      fill_pathname_noext(savestate_name_auto, global->name.savestate,
            file_path_str(FILE_PATH_AUTO_EXTENSION),
            savestate_name_auto_size);

   if (!filestream_exists(savestate_name_auto))
      goto error;

   ret = content_load_state(savestate_name_auto, false, true);

   RARCH_LOG("%s: %s\n", msg_hash_to_str(MSG_FOUND_AUTO_SAVESTATE_IN),
         savestate_name_auto);

   snprintf(msg, sizeof(msg), "%s \"%s\" %s.",
         msg_hash_to_str(MSG_AUTOLOADING_SAVESTATE_FROM),
         savestate_name_auto, ret ? "succeeded" : "failed");
   RARCH_LOG("%s\n", msg);

   free(savestate_name_auto);

   return;

error:
   free(savestate_name_auto);
}

static void command_event_set_savestate_auto_index(void)
{
   size_t i;
   char *state_dir                   = (char*)calloc(PATH_MAX_LENGTH, sizeof(*state_dir));
   char *state_base                  = (char*)calloc(PATH_MAX_LENGTH, sizeof(*state_base));
   size_t state_size                 = PATH_MAX_LENGTH * sizeof(char);
   struct string_list *dir_list      = NULL;
   unsigned max_idx                  = 0;
   settings_t *settings              = config_get_ptr();
   global_t   *global                = global_get_ptr();

   if (!settings->bools.savestate_auto_index)
      goto error;

   if (global)
   {
      /* Find the file in the same directory as global->savestate_name
       * with the largest numeral suffix.
       *
       * E.g. /foo/path/content.state, will try to find
       * /foo/path/content.state%d, where %d is the largest number available.
       */
      fill_pathname_basedir(state_dir, global->name.savestate,
            state_size);
      fill_pathname_base(state_base, global->name.savestate,
            state_size);
   }

   dir_list = dir_list_new_special(state_dir, DIR_LIST_PLAIN, NULL);

   if (!dir_list)
      goto error;

   for (i = 0; i < dir_list->size; i++)
   {
      unsigned idx;
      char elem_base[128]             = {0};
      const char *end                 = NULL;
      const char *dir_elem            = dir_list->elems[i].data;

      fill_pathname_base(elem_base, dir_elem, sizeof(elem_base));

      if (strstr(elem_base, state_base) != elem_base)
         continue;

      end = dir_elem + strlen(dir_elem);
      while ((end > dir_elem) && isdigit((int)end[-1]))
         end--;

      idx = (unsigned)strtoul(end, NULL, 0);
      if (idx > max_idx)
         max_idx = idx;
   }

   dir_list_free(dir_list);

   configuration_set_int(settings, settings->ints.state_slot, max_idx);

   RARCH_LOG("%s: #%d\n",
         msg_hash_to_str(MSG_FOUND_LAST_STATE_SLOT),
         max_idx);

   free(state_dir);
   free(state_base);
   return;

error:
   free(state_dir);
   free(state_base);
}

static bool event_init_content(void)
{
   bool contentless = false;
   bool is_inited   = false;

   content_get_status(&contentless, &is_inited);

   rarch_ctl(RARCH_CTL_SET_SRAM_ENABLE, NULL);

   /* No content to be loaded for dummy core,
    * just successfully exit. */
   if (rarch_ctl(RARCH_CTL_IS_DUMMY_CORE, NULL))
      return true;

   content_set_subsystem_info();

   if (!contentless)
      path_fill_names();

   if (!content_init())
      return false;

   content_get_status(&contentless, &is_inited);

   command_event_set_savestate_auto_index();

   if (event_load_save_files())
      RARCH_LOG("%s.\n",
            msg_hash_to_str(MSG_SKIPPING_SRAM_LOAD));

   command_event_load_auto_state();
   command_event(CMD_EVENT_BSV_MOVIE_INIT, NULL);
   command_event(CMD_EVENT_NETPLAY_INIT, NULL);

   return true;
}

static bool command_event_init_core(enum rarch_core_type *data)
{
   retro_ctx_environ_info_t info;
   settings_t *settings            = config_get_ptr();

   if (!core_init_symbols(data))
      return false;

   rarch_ctl(RARCH_CTL_SYSTEM_INFO_INIT, NULL);

   /* auto overrides: apply overrides */
   if(settings->bools.auto_overrides_enable)
   {
      if (config_load_override())
         rarch_ctl(RARCH_CTL_SET_OVERRIDES_ACTIVE, NULL);
      else
         rarch_ctl(RARCH_CTL_UNSET_OVERRIDES_ACTIVE, NULL);
   }

   /* Auto-shaders: apply shader preset files */
   if(settings->bools.auto_shaders_enable)
      config_load_shader_preset();


   /* reset video format to libretro's default */
   video_driver_set_pixel_format(RETRO_PIXEL_FORMAT_0RGB1555);

   info.env = rarch_environment_cb;
   core_set_environment(&info);

   /* Auto-remap: apply remap files */
   if(settings->bools.auto_remaps_enable)
      config_load_remap();

   /* Per-core saves: reset redirection paths */
   path_set_redirect();

   if (!core_init())
      return false;

   if (!event_init_content())
      return false;

   if (!core_load(settings->uints.input_poll_type_behavior))
      return false;


   rarch_ctl(RARCH_CTL_SET_FRAME_LIMIT, NULL);
   return true;
}

static void command_event_disable_overrides(void)
{
   if (!rarch_ctl(RARCH_CTL_IS_OVERRIDES_ACTIVE, NULL))
      return;

   /* reload the original config */
   config_unload_override();
   rarch_ctl(RARCH_CTL_UNSET_OVERRIDES_ACTIVE, NULL);
}

static void command_event_restore_default_shader_preset(void)
{
   retroarch_unset_shader_preset();
}

static void command_event_restore_remaps(void)
{
   if (rarch_ctl(RARCH_CTL_IS_REMAPS_CORE_ACTIVE, NULL) ||
       rarch_ctl(RARCH_CTL_IS_REMAPS_CONTENT_DIR_ACTIVE, NULL) ||
       rarch_ctl(RARCH_CTL_IS_REMAPS_GAME_ACTIVE, NULL))
      input_remapping_set_defaults(true);
}

static bool command_event_save_auto_state(void)
{
   bool ret                    = false;
   bool contentless            = false;
   bool is_inited              = false;
   char *savestate_name_auto   = (char*)
      calloc(PATH_MAX_LENGTH, sizeof(*savestate_name_auto));
   size_t
      savestate_name_auto_size = PATH_MAX_LENGTH * sizeof(char);
   settings_t *settings        = config_get_ptr();
   global_t   *global          = global_get_ptr();

   if (!settings || !settings->bools.savestate_auto_save)
      goto error;
   if (!global)
      goto error;
   if (rarch_ctl(RARCH_CTL_IS_DUMMY_CORE, NULL))
      goto error;

   content_get_status(&contentless, &is_inited);

   if (contentless)
      goto error;

#ifdef HAVE_CHEEVOS
   if (cheevos_hardcore_active)
      goto error;
#endif

   fill_pathname_noext(savestate_name_auto, global->name.savestate,
         file_path_str(FILE_PATH_AUTO_EXTENSION),
         savestate_name_auto_size);

   ret = content_save_state((const char*)savestate_name_auto, true, true);
   RARCH_LOG("%s \"%s\" %s.\n",
         msg_hash_to_str(MSG_AUTO_SAVE_STATE_TO),
         savestate_name_auto, ret ?
         "succeeded" : "failed");

   free(savestate_name_auto);
   return true;

error:
   free(savestate_name_auto);
   return false;
}

static bool command_event_save_config(
      const char *config_path,
      char *s, size_t len)
{
   bool path_exists = !string_is_empty(config_path);
   const char *str  = path_exists ? config_path :
      path_get(RARCH_PATH_CONFIG);

   if (path_exists && config_save_file(config_path))
   {
      snprintf(s, len, "[Config]: %s \"%s\".",
            msg_hash_to_str(MSG_SAVED_NEW_CONFIG_TO),
            config_path);
      RARCH_LOG("%s\n", s);
      return true;
   }

   if (!string_is_empty(str))
   {
      snprintf(s, len, "%s \"%s\".",
            msg_hash_to_str(MSG_FAILED_SAVING_CONFIG_TO),
            str);
      RARCH_ERR("%s\n", s);
   }

   return false;
}

/**
 * command_event_save_core_config:
 *
 * Saves a new (core) configuration to a file. Filename is based
 * on heuristics to avoid typing.
 *
 * Returns: true (1) on success, otherwise false (0).
 **/
static bool command_event_save_core_config(void)
{
   char msg[128];
   bool found_path                 = false;
   bool overrides_active           = false;
   const char *core_path           = NULL;
   char *config_name               = NULL;
   char *config_path               = NULL;
   char *config_dir                = NULL;
   size_t config_size              = PATH_MAX_LENGTH * sizeof(char);
   settings_t *settings            = config_get_ptr();

   msg[0]                          = '\0';

   if (settings && !string_is_empty(settings->paths.directory_menu_config))
      config_dir = strdup(settings->paths.directory_menu_config);
   else if (!path_is_empty(RARCH_PATH_CONFIG)) /* Fallback */
   {
      config_dir                   = (char*)malloc(PATH_MAX_LENGTH * sizeof(char));
      config_dir[0]                = '\0';
      fill_pathname_basedir(config_dir, path_get(RARCH_PATH_CONFIG),
            config_size);
   }

   if (string_is_empty(config_dir))
   {
      runloop_msg_queue_push(msg_hash_to_str(MSG_CONFIG_DIRECTORY_NOT_SET), 1, 180, true);
      RARCH_ERR("[Config]: %s\n", msg_hash_to_str(MSG_CONFIG_DIRECTORY_NOT_SET));
      free (config_dir);
      return false;
   }

   core_path                       = path_get(RARCH_PATH_CORE);
   config_name                     = (char*)malloc(PATH_MAX_LENGTH * sizeof(char));
   config_path                     = (char*)malloc(PATH_MAX_LENGTH * sizeof(char));
   config_name[0]                  = '\0';
   config_path[0]                  = '\0';

   /* Infer file name based on libretro core. */
   if (!string_is_empty(core_path) && filestream_exists(core_path))
   {
      unsigned i;
      RARCH_LOG("%s\n", msg_hash_to_str(MSG_USING_CORE_NAME_FOR_NEW_CONFIG));

      /* In case of collision, find an alternative name. */
      for (i = 0; i < 16; i++)
      {
         char tmp[64] = {0};

         fill_pathname_base_noext(
               config_name,
               core_path,
               config_size);

         fill_pathname_join(config_path, config_dir, config_name,
               config_size);

         if (i)
            snprintf(tmp, sizeof(tmp), "-%u%s",
                  i,
                  file_path_str(FILE_PATH_CONFIG_EXTENSION));
         else
            strlcpy(tmp,
                  file_path_str(FILE_PATH_CONFIG_EXTENSION),
                  sizeof(tmp));

         strlcat(config_path, tmp, config_size);
         if (!filestream_exists(config_path))
         {
            found_path = true;
            break;
         }
      }
   }

   if (!found_path)
   {
      /* Fallback to system time... */
      RARCH_WARN("[Config]: %s\n",
            msg_hash_to_str(MSG_CANNOT_INFER_NEW_CONFIG_PATH));
      fill_dated_filename(config_name,
            file_path_str(FILE_PATH_CONFIG_EXTENSION),
            config_size);
      fill_pathname_join(config_path, config_dir, config_name,
            config_size);
   }

   if (rarch_ctl(RARCH_CTL_IS_OVERRIDES_ACTIVE, NULL))
   {
      /* Overrides block config file saving,
       * make it appear as overrides weren't enabled
       * for a manual save. */
      rarch_ctl(RARCH_CTL_UNSET_OVERRIDES_ACTIVE, NULL);
      overrides_active = true;
   }

   command_event_save_config(config_path, msg, sizeof(msg));

   if (!string_is_empty(msg))
      runloop_msg_queue_push(msg, 1, 180, true);

   if (overrides_active)
      rarch_ctl(RARCH_CTL_SET_OVERRIDES_ACTIVE, NULL);
   else
      rarch_ctl(RARCH_CTL_UNSET_OVERRIDES_ACTIVE, NULL);

   free(config_dir);
   free(config_name);
   free(config_path);
   return true;
}

/**
 * event_save_current_config:
 *
 * Saves current configuration file to disk, and (optionally)
 * autosave state.
 **/
static void command_event_save_current_config(enum override_type type)
{
   char msg[128];

   msg[0] = '\0';

   switch (type)
   {
      case OVERRIDE_NONE:
         if (path_is_empty(RARCH_PATH_CONFIG))
            strlcpy(msg, "[Config]: Config directory not set, cannot save configuration.",
                  sizeof(msg));
         else
            command_event_save_config(path_get(RARCH_PATH_CONFIG), msg, sizeof(msg));
         break;
      case OVERRIDE_GAME:
      case OVERRIDE_CORE:
      case OVERRIDE_CONTENT_DIR:
         if (config_save_overrides(type))
         {
            strlcpy(msg, msg_hash_to_str(MSG_OVERRIDES_SAVED_SUCCESSFULLY), sizeof(msg));
            RARCH_LOG("[Config]: [overrides] %s\n", msg);

            /* set overrides to active so the original config can be
               restored after closing content */
            rarch_ctl(RARCH_CTL_SET_OVERRIDES_ACTIVE, NULL);
         }
         else
         {
            strlcpy(msg, msg_hash_to_str(MSG_OVERRIDES_ERROR_SAVING), sizeof(msg));
            RARCH_ERR("[Config]: [overrides] %s\n", msg);
         }
         break;
   }


   if (!string_is_empty(msg))
      runloop_msg_queue_push(msg, 1, 180, true);
}

static void command_event_undo_save_state(char *s, size_t len)
{
   if (content_undo_save_buf_is_empty())
   {
      strlcpy(s,
         msg_hash_to_str(MSG_NO_SAVE_STATE_HAS_BEEN_OVERWRITTEN_YET), len);
      return;
   }

   if (!content_undo_save_state())
      return;
}

static void command_event_undo_load_state(char *s, size_t len)
{

   if (content_undo_load_buf_is_empty())
   {
      strlcpy(s,
         msg_hash_to_str(MSG_NO_STATE_HAS_BEEN_LOADED_YET),
         len);
      return;
   }

   if (!content_undo_load_state())
   {
      snprintf(s, len, "%s \"%s\".",
            msg_hash_to_str(MSG_FAILED_TO_UNDO_LOAD_STATE),
            "RAM");
      return;
   }

#ifdef HAVE_NETWORKING
   netplay_driver_ctl(RARCH_NETPLAY_CTL_LOAD_SAVESTATE, NULL);
#endif

   strlcpy(s,
         msg_hash_to_str(MSG_UNDID_LOAD_STATE), len);
}

static bool command_event_main_state(unsigned cmd)
{
   retro_ctx_size_info_t info;
   char msg[128];
   char *state_path           = (char*)malloc(PATH_MAX_LENGTH * sizeof(char));
   size_t state_path_size     = PATH_MAX_LENGTH * sizeof(char);
   global_t *global           = global_get_ptr();
   bool ret                   = false;
   bool push_msg              = true;

   state_path[0] = msg[0]     = '\0';

   if (global)
   {
      settings_t *settings    = config_get_ptr();
      int state_slot          = settings->ints.state_slot;

      if (state_slot > 0)
         snprintf(state_path, state_path_size, "%s%d",
               global->name.savestate, state_slot);
      else if (state_slot < 0)
         fill_pathname_join_delim(state_path,
               global->name.savestate, "auto", '.', state_path_size);
      else
         strlcpy(state_path, global->name.savestate, state_path_size);
   }

   core_serialize_size(&info);

   if (info.size)
   {
      switch (cmd)
      {
         case CMD_EVENT_SAVE_STATE:
            content_save_state(state_path, true, false);
            ret      = true;
            push_msg = false;
            break;
         case CMD_EVENT_LOAD_STATE:
            if (content_load_state(state_path, false, false))
            {
               ret = true;
#ifdef HAVE_NETWORKING
               netplay_driver_ctl(RARCH_NETPLAY_CTL_LOAD_SAVESTATE, NULL);
#endif
            }
            push_msg = false;
            break;
         case CMD_EVENT_UNDO_LOAD_STATE:
            command_event_undo_load_state(msg, sizeof(msg));
            ret = true;
            break;
         case CMD_EVENT_UNDO_SAVE_STATE:
            command_event_undo_save_state(msg, sizeof(msg));
            ret = true;
            break;
      }
   }
   else
      strlcpy(msg, msg_hash_to_str(
               MSG_CORE_DOES_NOT_SUPPORT_SAVESTATES), sizeof(msg));

   if (push_msg)
      runloop_msg_queue_push(msg, 2, 180, true);
   RARCH_LOG("%s\n", msg);

   free(state_path);
   return ret;
}

static bool command_event_resize_windowed_scale(void)
{
   unsigned idx           = 0;
   unsigned *window_scale = NULL;
   settings_t *settings   = config_get_ptr();

   if (rarch_ctl(RARCH_CTL_GET_WINDOWED_SCALE, &window_scale))
   {
      if (!window_scale || *window_scale == 0)
         return false;

      configuration_set_float(settings, settings->floats.video_scale, *window_scale);
   }

   if (!settings->bools.video_fullscreen)
      command_event(CMD_EVENT_REINIT, NULL);

   rarch_ctl(RARCH_CTL_SET_WINDOWED_SCALE, &idx);

   return true;
}

void command_playlist_push_write(
      void *data,
      const char *path,
      const char *label,
      const char *core_path,
      const char *core_name)
{
   playlist_t *playlist = (playlist_t*)data;

   if (!playlist)
      return;

   if (playlist_push(
         playlist,
         path,
         label,
         core_path,
         core_name,
         NULL,
         NULL
         ))
      playlist_write_file(playlist);
}

void command_playlist_update_write(
      void *data,
      size_t idx,
      const char *path,
      const char *label,
      const char *core_path,
      const char *core_display_name,
      const char *crc32,
      const char *db_name)
{
   playlist_t *plist    = (playlist_t*)data;
   playlist_t *playlist = plist ? plist : playlist_get_cached();

   if (!playlist)
      return;

   playlist_update(
         playlist,
         idx,
         path,
         label,
         core_path,
         core_display_name,
         crc32,
         db_name);

   playlist_write_file(playlist);
}

/**
 * command_event:
 * @cmd                  : Event command index.
 *
 * Performs program event command with index @cmd.
 *
 * Returns: true (1) on success, otherwise false (0).
 **/
bool command_event(enum event_command cmd, void *data)
{
#ifdef HAVE_DISCORD
   static bool discord_inited = false;
#endif
   bool boolean               = false;

   switch (cmd)
   {
      case CMD_EVENT_MENU_REFRESH:
#ifdef HAVE_MENU
         menu_driver_ctl(RARCH_MENU_CTL_REFRESH, NULL);
#endif
         break;
      case CMD_EVENT_SET_PER_GAME_RESOLUTION:
#if defined(GEKKO)
         {
            unsigned width = 0, height = 0;

            command_event(CMD_EVENT_VIDEO_SET_ASPECT_RATIO, NULL);

            if (video_driver_get_video_output_size(&width, &height))
            {
               char msg[128] = {0};

               video_driver_set_video_mode(width, height, true);

               if (width == 0 || height == 0)
                  snprintf(msg, sizeof(msg), "%s: DEFAULT",
                        msg_hash_to_str(MENU_ENUM_LABEL_VALUE_SCREEN_RESOLUTION));
               else
                  snprintf(msg, sizeof(msg),"%s: %dx%d",
                        msg_hash_to_str(MENU_ENUM_LABEL_VALUE_SCREEN_RESOLUTION),
                        width, height);
               runloop_msg_queue_push(msg, 1, 100, true);
            }
         }
#endif
         break;
      case CMD_EVENT_LOAD_CORE_PERSIST:
         {
#ifdef HAVE_MENU
            core_info_ctx_find_t info_find;
            rarch_system_info_t *system_info = NULL;
            struct retro_system_info *system = NULL;
            const char *core_path            = NULL;
            system_info                      = runloop_get_system_info();
            system                           = &system_info->info;
            core_path                        = path_get(RARCH_PATH_CORE);

#if defined(HAVE_DYNAMIC)
            if (string_is_empty(core_path))
               return false;
#endif

            if (!libretro_get_system_info(
                  core_path,
                  system,
                  &system_info->load_no_content))
               return false;
            info_find.path = core_path;

            if (!core_info_load(&info_find))
            {
#ifdef HAVE_DYNAMIC
               return false;
#endif
            }
#endif
         }
         break;
      case CMD_EVENT_LOAD_CORE:
      {
         bool success = command_event(CMD_EVENT_LOAD_CORE_PERSIST, NULL);

#ifndef HAVE_DYNAMIC
         command_event(CMD_EVENT_QUIT, NULL);
#else
         if (!success)
            return false;
#endif
         break;
      }
      case CMD_EVENT_LOAD_STATE:
         /* Immutable - disallow savestate load when
          * we absolutely cannot change game state. */
         if (bsv_movie_ctl(BSV_MOVIE_CTL_IS_INITED, NULL))
            return false;

#ifdef HAVE_CHEEVOS
         if (cheevos_hardcore_active)
            return false;
#endif
         if (!command_event_main_state(cmd))
            return false;
         break;
      case CMD_EVENT_UNDO_LOAD_STATE:
         if (!command_event_main_state(cmd))
            return false;
         break;
      case CMD_EVENT_UNDO_SAVE_STATE:
         if (!command_event_main_state(cmd))
            return false;
         break;
      case CMD_EVENT_RESIZE_WINDOWED_SCALE:
         if (!command_event_resize_windowed_scale())
            return false;
         break;
      case CMD_EVENT_MENU_TOGGLE:
#ifdef HAVE_MENU
         if (menu_driver_is_alive())
            rarch_menu_running_finished();
         else
            rarch_menu_running();
#endif
         break;
      case CMD_EVENT_CONTROLLERS_INIT:
         command_event_init_controllers();
         break;
      case CMD_EVENT_RESET:
         RARCH_LOG("%s.\n", msg_hash_to_str(MSG_RESET));
         runloop_msg_queue_push(msg_hash_to_str(MSG_RESET), 1, 120, true);

#ifdef HAVE_CHEEVOS
         cheevos_set_cheats();
#endif
         core_reset();
#ifdef HAVE_CHEEVOS
         cheevos_reset_game();
#endif
#if HAVE_NETWORKING
         netplay_driver_ctl(RARCH_NETPLAY_CTL_RESET, NULL);
#endif
         return false;
      case CMD_EVENT_SAVE_STATE:
         {
            settings_t *settings      = config_get_ptr();
#ifdef HAVE_CHEEVOS
            if (cheevos_hardcore_active)
               return false;
#endif

            if (settings->bools.savestate_auto_index)
            {
               int new_state_slot = settings->ints.state_slot + 1;
               configuration_set_int(settings, settings->ints.state_slot, new_state_slot);
            }
         }
         if (!command_event_main_state(cmd))
            return false;
         break;
      case CMD_EVENT_SAVE_STATE_DECREMENT:
         {
            settings_t *settings      = config_get_ptr();
            /* Slot -1 is (auto) slot. */
            if (settings->ints.state_slot >= 0)
            {
               int new_state_slot = settings->ints.state_slot - 1;
               configuration_set_int(settings, settings->ints.state_slot, new_state_slot);
            }
         }
         break;
      case CMD_EVENT_SAVE_STATE_INCREMENT:
         {
            settings_t *settings      = config_get_ptr();
            int new_state_slot        = settings->ints.state_slot + 1;
            configuration_set_int(settings, settings->ints.state_slot, new_state_slot);
         }
         break;
      case CMD_EVENT_TAKE_SCREENSHOT:
         if (!take_screenshot(path_get(RARCH_PATH_BASENAME), false,
                  video_driver_cached_frame_has_valid_framebuffer(), false, true))
            return false;
         break;
      case CMD_EVENT_UNLOAD_CORE:
         {
            bool contentless                = false;
            bool is_inited                  = false;
            content_ctx_info_t content_info = {0};

            content_get_status(&contentless, &is_inited);

            command_event(CMD_EVENT_AUTOSAVE_STATE, NULL);
            command_event(CMD_EVENT_DISABLE_OVERRIDES, NULL);
            command_event(CMD_EVENT_RESTORE_DEFAULT_SHADER_PRESET, NULL);
            command_event(CMD_EVENT_RESTORE_REMAPS, NULL);

            if (is_inited)
               if (!task_push_start_dummy_core(&content_info))
                  return false;
#ifdef HAVE_DYNAMIC
            path_clear(RARCH_PATH_CORE);
            rarch_ctl(RARCH_CTL_SYSTEM_INFO_FREE, NULL);
#endif
            core_unload_game();
            if (!rarch_ctl(RARCH_CTL_IS_DUMMY_CORE, NULL))
               core_unload();
         }
         break;
      case CMD_EVENT_QUIT:
         if (!retroarch_main_quit())
            return false;
         break;
      case CMD_EVENT_CHEEVOS_HARDCORE_MODE_TOGGLE:
#ifdef HAVE_CHEEVOS
         cheevos_toggle_hardcore_mode();
#endif
         break;
      /* this fallthrough is on purpose, it should do
         a CMD_EVENT_REINIT too */
      case CMD_EVENT_REINIT_FROM_TOGGLE:
         retroarch_unset_forced_fullscreen();
      case CMD_EVENT_REINIT:
         video_driver_reinit();
         {
            const input_driver_t *input_drv = input_get_ptr();
            void *input_data                = input_get_data();
            /* Poll input to avoid possibly stale data to corrupt things. */
            if (input_drv && input_drv->poll)
               input_drv->poll(input_data);
         }
         command_event(CMD_EVENT_GAME_FOCUS_TOGGLE, (void*)(intptr_t)-1);
#ifdef HAVE_MENU
         {
            settings_t *settings      = config_get_ptr();
            menu_display_set_framebuffer_dirty_flag();
            if (settings->bools.video_fullscreen)
               video_driver_hide_mouse();

            if (menu_driver_is_alive())
               command_event(CMD_EVENT_VIDEO_SET_BLOCKING_STATE, NULL);
         }
#endif
         break;
      case CMD_EVENT_CHEATS_DEINIT:
         cheat_manager_state_free();
         break;
      case CMD_EVENT_CHEATS_INIT:
         command_event(CMD_EVENT_CHEATS_DEINIT, NULL);
         command_event_init_cheats();
         break;
      case CMD_EVENT_CHEATS_APPLY:
         cheat_manager_apply_cheats();
         break;
      case CMD_EVENT_REWIND_DEINIT:
#ifdef HAVE_CHEEVOS
         if (cheevos_hardcore_active)
            return false;
#endif
         state_manager_event_deinit();
         break;
      case CMD_EVENT_REWIND_INIT:
         {
            settings_t *settings      = config_get_ptr();
#ifdef HAVE_CHEEVOS
               if (cheevos_hardcore_active)
               return false;
#endif
            if (settings->bools.rewind_enable)
            {
#ifdef HAVE_NETWORKING
               /* Only enable state manager if netplay is not underway
TODO: Add a setting for these tweaks */
               if (!netplay_driver_ctl(RARCH_NETPLAY_CTL_IS_ENABLED, NULL))
#endif
               {
                  state_manager_event_init((unsigned)settings->sizes.rewind_buffer_size);
               }
            }
         }
         break;
      case CMD_EVENT_REWIND_TOGGLE:
         {
            settings_t *settings      = config_get_ptr();
            if (settings->bools.rewind_enable)
               command_event(CMD_EVENT_REWIND_INIT, NULL);
            else
               command_event(CMD_EVENT_REWIND_DEINIT, NULL);
         }
         break;
      case CMD_EVENT_AUTOSAVE_DEINIT:
#ifdef HAVE_THREADS
         if (!rarch_ctl(RARCH_CTL_IS_SRAM_USED, NULL))
            return false;
         autosave_deinit();
#endif
         break;
      case CMD_EVENT_AUTOSAVE_INIT:
         command_event(CMD_EVENT_AUTOSAVE_DEINIT, NULL);
#ifdef HAVE_THREADS
    {
#ifdef HAVE_NETWORKING
         /* Only enable state manager if netplay is not underway
            TODO: Add a setting for these tweaks */
         settings_t *settings      = config_get_ptr();
         if (settings->uints.autosave_interval != 0
            && !netplay_driver_ctl(RARCH_NETPLAY_CTL_IS_ENABLED, NULL))
#endif
         {
            if (autosave_init())
               runloop_set(RUNLOOP_ACTION_AUTOSAVE);
            else
               runloop_unset(RUNLOOP_ACTION_AUTOSAVE);
         }
    }
#endif
         break;
      case CMD_EVENT_AUTOSAVE_STATE:
         command_event_save_auto_state();
         break;
      case CMD_EVENT_AUDIO_STOP:
         midi_driver_set_all_sounds_off();
         if (!audio_driver_stop())
            return false;
         break;
      case CMD_EVENT_AUDIO_START:
         if (!audio_driver_start(rarch_ctl(RARCH_CTL_IS_SHUTDOWN, NULL)))
            return false;
         break;
      case CMD_EVENT_AUDIO_MUTE_TOGGLE:
         {
            bool audio_mute_enable    = *(audio_get_bool_ptr(AUDIO_ACTION_MUTE_ENABLE));
            const char *msg           = !audio_mute_enable ?
               msg_hash_to_str(MSG_AUDIO_MUTED):
               msg_hash_to_str(MSG_AUDIO_UNMUTED);

            if (!audio_driver_toggle_mute())
            {
               RARCH_ERR("%s.\n",
                     msg_hash_to_str(MSG_FAILED_TO_UNMUTE_AUDIO));
               return false;
            }

            runloop_msg_queue_push(msg, 1, 180, true);
            RARCH_LOG("%s\n", msg);
         }
         break;
      case CMD_EVENT_OVERLAY_DEINIT:
#ifdef HAVE_OVERLAY
         input_overlay_free(overlay_ptr);
         overlay_ptr = NULL;
#endif
         break;
      case CMD_EVENT_OVERLAY_INIT:
         {
            settings_t *settings      = config_get_ptr();
            command_event(CMD_EVENT_OVERLAY_DEINIT, NULL);
#ifdef HAVE_OVERLAY
            if (settings->bools.input_overlay_enable)
               task_push_overlay_load_default(input_overlay_loaded, NULL);
#endif
         }
         break;
      case CMD_EVENT_OVERLAY_NEXT:
         {
            settings_t *settings      = config_get_ptr();
#ifdef HAVE_OVERLAY
            input_overlay_next(overlay_ptr, settings->floats.input_overlay_opacity);
#endif
         }
         break;
      case CMD_EVENT_DSP_FILTER_DEINIT:
         audio_driver_dsp_filter_free();
         break;
      case CMD_EVENT_DSP_FILTER_INIT:
         {
            settings_t *settings      = config_get_ptr();
            command_event(CMD_EVENT_DSP_FILTER_DEINIT, NULL);
            if (string_is_empty(settings->paths.path_audio_dsp_plugin))
               break;
            audio_driver_dsp_filter_init(settings->paths.path_audio_dsp_plugin);
         }
         break;
      case CMD_EVENT_GPU_RECORD_DEINIT:
         video_driver_gpu_record_deinit();
         break;
      case CMD_EVENT_RECORD_DEINIT:
         if (!recording_deinit())
            return false;
         break;
      case CMD_EVENT_RECORD_INIT:
         command_event(CMD_EVENT_HISTORY_DEINIT, NULL);
         if (!recording_init())
            return false;
         break;
      case CMD_EVENT_HISTORY_DEINIT:
         if (g_defaults.content_history)
         {
            playlist_write_file(g_defaults.content_history);
            playlist_free(g_defaults.content_history);
         }
         g_defaults.content_history = NULL;

         if (g_defaults.content_favorites)
         {
            playlist_write_file(g_defaults.content_favorites);
            playlist_free(g_defaults.content_favorites);
         }
         g_defaults.content_favorites = NULL;

         if (g_defaults.music_history)
         {
            playlist_write_file(g_defaults.music_history);
            playlist_free(g_defaults.music_history);
         }
         g_defaults.music_history = NULL;

#if defined(HAVE_FFMPEG) || defined(HAVE_MPV)
         if (g_defaults.video_history)
         {
            playlist_write_file(g_defaults.video_history);
            playlist_free(g_defaults.video_history);
         }
         g_defaults.video_history = NULL;

#endif

#ifdef HAVE_IMAGEVIEWER
         if (g_defaults.image_history)
         {
            playlist_write_file(g_defaults.image_history);
            playlist_free(g_defaults.image_history);
         }
         g_defaults.image_history = NULL;
#endif
         break;
      case CMD_EVENT_HISTORY_INIT:
         {
            settings_t *settings          = config_get_ptr();
            unsigned content_history_size = settings->uints.content_history_size;

            command_event(CMD_EVENT_HISTORY_DEINIT, NULL);

            if (!settings->bools.history_list_enable)
               return false;

            RARCH_LOG("%s: [%s].\n",
                  msg_hash_to_str(MSG_LOADING_HISTORY_FILE),
                  settings->paths.path_content_history);
            g_defaults.content_history = playlist_init(
                  settings->paths.path_content_history,
                  content_history_size);

            RARCH_LOG("%s: [%s].\n",
                  msg_hash_to_str(MSG_LOADING_HISTORY_FILE),
                  settings->paths.path_content_favorites);
            g_defaults.content_favorites = playlist_init(
                  settings->paths.path_content_favorites,
                  content_history_size);

            RARCH_LOG("%s: [%s].\n",
                  msg_hash_to_str(MSG_LOADING_HISTORY_FILE),
                  settings->paths.path_content_music_history);
            g_defaults.music_history = playlist_init(
                  settings->paths.path_content_music_history,
                  content_history_size);

#if defined(HAVE_FFMPEG) || defined(HAVE_MPV)
            RARCH_LOG("%s: [%s].\n",
                  msg_hash_to_str(MSG_LOADING_HISTORY_FILE),
                  settings->paths.path_content_video_history);
            g_defaults.video_history = playlist_init(
                  settings->paths.path_content_video_history,
                  content_history_size);
#endif

#ifdef HAVE_IMAGEVIEWER
            RARCH_LOG("%s: [%s].\n",
                  msg_hash_to_str(MSG_LOADING_HISTORY_FILE),
                  settings->paths.path_content_image_history);
            g_defaults.image_history = playlist_init(
                  settings->paths.path_content_image_history,
                  content_history_size);
#endif
         }
         break;
      case CMD_EVENT_CORE_INFO_DEINIT:
         core_info_deinit_list();
         core_info_free_current_core();
         break;
      case CMD_EVENT_CORE_INFO_INIT:
         {
            char ext_name[255];
            settings_t *settings      = config_get_ptr();

            ext_name[0]               = '\0';

            command_event(CMD_EVENT_CORE_INFO_DEINIT, NULL);

            if (!frontend_driver_get_core_extension(ext_name, sizeof(ext_name)))
               return false;

            if (!string_is_empty(settings->paths.directory_libretro))
               core_info_init_list(settings->paths.path_libretro_info,
                     settings->paths.directory_libretro,
                     ext_name,
                     settings->bools.show_hidden_files
                     );
         }
         break;
      case CMD_EVENT_CORE_DEINIT:
         {
            struct retro_hw_render_callback *hwr = NULL;
            content_reset_savestate_backups();
            hwr = video_driver_get_hw_context();
            command_event_deinit_core(true);

            if (hwr)
               memset(hwr, 0, sizeof(*hwr));

            break;
         }
      case CMD_EVENT_CORE_INIT:
         content_reset_savestate_backups();
         if (!command_event_init_core((enum rarch_core_type*)data))
            return false;
         break;
      case CMD_EVENT_VIDEO_APPLY_STATE_CHANGES:
         video_driver_apply_state_changes();
         break;
      case CMD_EVENT_VIDEO_SET_NONBLOCKING_STATE:
         boolean = true; /* fall-through */
      case CMD_EVENT_VIDEO_SET_BLOCKING_STATE:
         video_driver_set_nonblock_state(boolean);
         break;
      case CMD_EVENT_VIDEO_SET_ASPECT_RATIO:
         video_driver_set_aspect_ratio();
         break;
      case CMD_EVENT_AUDIO_SET_NONBLOCKING_STATE:
         boolean = true; /* fall-through */
      case CMD_EVENT_AUDIO_SET_BLOCKING_STATE:
         audio_driver_set_nonblocking_state(boolean);
         break;
      case CMD_EVENT_OVERLAY_SET_SCALE_FACTOR:
         {
#ifdef HAVE_OVERLAY
            settings_t *settings      = config_get_ptr();
            input_overlay_set_scale_factor(overlay_ptr, settings->floats.input_overlay_scale);
#endif
         }
         break;
      case CMD_EVENT_OVERLAY_SET_ALPHA_MOD:
         {
#ifdef HAVE_OVERLAY
            settings_t *settings      = config_get_ptr();
            input_overlay_set_alpha_mod(overlay_ptr, settings->floats.input_overlay_opacity);
#endif
         }
         break;
      case CMD_EVENT_AUDIO_REINIT:
         {
            driver_uninit(DRIVER_AUDIO_MASK);
            drivers_init(DRIVER_AUDIO_MASK);
         }
         break;
      case CMD_EVENT_RESET_CONTEXT:
         {
            /* RARCH_DRIVER_CTL_UNINIT clears the callback struct so we
             * need to make sure to keep a copy */
            struct retro_hw_render_callback hwr_copy;
            struct retro_hw_render_callback *hwr = video_driver_get_hw_context();
            const struct retro_hw_render_context_negotiation_interface *iface =
               video_driver_get_context_negotiation_interface();
            memcpy(&hwr_copy, hwr, sizeof(hwr_copy));

            driver_uninit(DRIVERS_CMD_ALL);

            memcpy(hwr, &hwr_copy, sizeof(*hwr));
            video_driver_set_context_negotiation_interface(iface);

            drivers_init(DRIVERS_CMD_ALL);
         }
         break;
      case CMD_EVENT_SHUTDOWN:
#if defined(__linux__) && !defined(ANDROID)
         runloop_msg_queue_push(msg_hash_to_str(MSG_VALUE_SHUTTING_DOWN), 1, 180, true);
         command_event(CMD_EVENT_MENU_SAVE_CURRENT_CONFIG, NULL);
         command_event(CMD_EVENT_QUIT, NULL);
         system("shutdown -P now");
#endif
         break;
      case CMD_EVENT_REBOOT:
#if defined(__linux__) && !defined(ANDROID)
         runloop_msg_queue_push(msg_hash_to_str(MSG_VALUE_REBOOTING), 1, 180, true);
         command_event(CMD_EVENT_MENU_SAVE_CURRENT_CONFIG, NULL);
         command_event(CMD_EVENT_QUIT, NULL);
         system("shutdown -r now");
#endif
         break;
      case CMD_EVENT_RESUME:
         rarch_menu_running_finished();
         if (ui_companion_is_on_foreground())
            ui_companion_driver_toggle(false);
         break;
      case CMD_EVENT_ADD_TO_FAVORITES:
      {
         global_t *global               = global_get_ptr();
         rarch_system_info_t *sys_info  = runloop_get_system_info();
         const char *core_name          = NULL;
         const char *core_path          = NULL;
         const char *label              = NULL;

         if (sys_info)
         {
            core_name = sys_info->info.library_name;
            core_path = path_get(RARCH_PATH_CORE);
         }

         if (!string_is_empty(global->name.label))
            label = global->name.label;

         command_playlist_push_write(
               g_defaults.content_favorites,
               (const char*)data,
               label,
               core_path,
               core_name
               );
         runloop_msg_queue_push(msg_hash_to_str(MSG_ADDED_TO_FAVORITES), 1, 180, true);
         break;

      }
      case CMD_EVENT_RESET_CORE_ASSOCIATION:
      {
         const char *core_name          = "DETECT";
         const char *core_path          = "DETECT";
         size_t *playlist_index         = (size_t*)data;

         command_playlist_update_write(
            NULL,
            *playlist_index,
            NULL,
            NULL,
            core_path,
            core_name,
            NULL,
            NULL);

         runloop_msg_queue_push(msg_hash_to_str(MSG_RESET_CORE_ASSOCIATION), 1, 180, true);
         break;

      }
      case CMD_EVENT_RESTART_RETROARCH:
         if (!frontend_driver_set_fork(FRONTEND_FORK_RESTART))
            return false;
#ifndef HAVE_DYNAMIC
         command_event(CMD_EVENT_QUIT, NULL);
#endif
         break;
      case CMD_EVENT_MENU_SAVE_CURRENT_CONFIG:
         command_event_save_current_config(OVERRIDE_NONE);
         break;
      case CMD_EVENT_MENU_SAVE_CURRENT_CONFIG_OVERRIDE_CORE:
         command_event_save_current_config(OVERRIDE_CORE);
         break;
      case CMD_EVENT_MENU_SAVE_CURRENT_CONFIG_OVERRIDE_CONTENT_DIR:
         command_event_save_current_config(OVERRIDE_CONTENT_DIR);
         break;
      case CMD_EVENT_MENU_SAVE_CURRENT_CONFIG_OVERRIDE_GAME:
         command_event_save_current_config(OVERRIDE_GAME);
         break;
      case CMD_EVENT_MENU_SAVE_CONFIG:
         if (!command_event_save_core_config())
            return false;
         break;
      case CMD_EVENT_SHADER_PRESET_LOADED:
         ui_companion_event_command(cmd);
         break;
      case CMD_EVENT_SHADERS_APPLY_CHANGES:
#ifdef HAVE_MENU
         menu_shader_manager_apply_changes();
#endif
         ui_companion_event_command(cmd);
         break;
      case CMD_EVENT_PAUSE_CHECKS:
         {
            bool is_paused            = false;
            bool is_idle              = false;
            bool is_slowmotion        = false;
            bool is_perfcnt_enable    = false;

            runloop_get_status(&is_paused, &is_idle, &is_slowmotion,
                  &is_perfcnt_enable);

            if (is_paused)
            {
               RARCH_LOG("%s\n", msg_hash_to_str(MSG_PAUSED));
               command_event(CMD_EVENT_AUDIO_STOP, NULL);

               runloop_msg_queue_push(msg_hash_to_str(MSG_PAUSED), 1,
                     1, true);

               if (!is_idle)
                  video_driver_cached_frame();

#ifdef HAVE_DISCORD
               discord_userdata_t userdata;
               userdata.status = DISCORD_PRESENCE_GAME_PAUSED;

               command_event(CMD_EVENT_DISCORD_UPDATE, &userdata);
#endif
            }
            else
            {
               RARCH_LOG("%s\n", msg_hash_to_str(MSG_UNPAUSED));
               command_event(CMD_EVENT_AUDIO_START, NULL);
            }
         }
         break;
      case CMD_EVENT_PAUSE_TOGGLE:
         boolean = rarch_ctl(RARCH_CTL_IS_PAUSED,  NULL);
         boolean = !boolean;
         rarch_ctl(RARCH_CTL_SET_PAUSED, &boolean);
         command_event(CMD_EVENT_PAUSE_CHECKS, NULL);
         break;
      case CMD_EVENT_UNPAUSE:
         boolean = false;

         rarch_ctl(RARCH_CTL_SET_PAUSED, &boolean);
         command_event(CMD_EVENT_PAUSE_CHECKS, NULL);
         break;
      case CMD_EVENT_PAUSE:
         boolean = true;

         rarch_ctl(RARCH_CTL_SET_PAUSED, &boolean);
         command_event(CMD_EVENT_PAUSE_CHECKS, NULL);
         break;
      case CMD_EVENT_MENU_PAUSE_LIBRETRO:
#ifdef HAVE_MENU
         if (menu_driver_is_alive())
         {
            settings_t *settings      = config_get_ptr();
            if (settings->bools.menu_pause_libretro)
               command_event(CMD_EVENT_AUDIO_STOP, NULL);
            else
               command_event(CMD_EVENT_AUDIO_START, NULL);
         }
         else
         {
            settings_t *settings      = config_get_ptr();
            if (settings->bools.menu_pause_libretro)
               command_event(CMD_EVENT_AUDIO_START, NULL);
         }
#endif
         break;
      case CMD_EVENT_SHADER_DIR_DEINIT:
         dir_free_shader();
         break;
      case CMD_EVENT_SHADER_DIR_INIT:
         command_event(CMD_EVENT_SHADER_DIR_DEINIT, NULL);

         if (!dir_init_shader())
            return false;
         break;
      case CMD_EVENT_BSV_MOVIE_DEINIT:
         bsv_movie_deinit();
         break;
      case CMD_EVENT_BSV_MOVIE_INIT:
         command_event(CMD_EVENT_BSV_MOVIE_DEINIT, NULL);
         bsv_movie_init();
         break;
#ifdef HAVE_NETWORKING
      case CMD_EVENT_NETPLAY_DEINIT:
         deinit_netplay();
         break;
      case CMD_EVENT_NETWORK_DEINIT:
         network_deinit();
         break;
      case CMD_EVENT_NETWORK_INIT:
         network_init();
         break;
      /* init netplay manually */
      case CMD_EVENT_NETPLAY_INIT:
         {
            char       *hostname = (char *) data;
            settings_t *settings = config_get_ptr();

            command_event(CMD_EVENT_NETPLAY_DEINIT, NULL);

            if (!init_netplay(NULL, hostname ? hostname :
               settings->paths.netplay_server,
               settings->uints.netplay_port))
            {
               command_event(CMD_EVENT_NETPLAY_DEINIT, NULL);
               return false;
            }

            /* Disable rewind & sram autosave if it was enabled
               TODO: Add a setting for these tweaks */
            state_manager_event_deinit();
#ifdef HAVE_THREADS
            autosave_deinit();
#endif
         }
         break;
      /* init netplay via lobby when content is loaded */
      case CMD_EVENT_NETPLAY_INIT_DIRECT:
         {
            /* buf is expected to be address|port */
            char *buf = (char *)data;
            static struct string_list *hostname = NULL;
            settings_t *settings = config_get_ptr();
            hostname = string_split(buf, "|");

            command_event(CMD_EVENT_NETPLAY_DEINIT, NULL);

            RARCH_LOG("[netplay] connecting to %s:%d\n",
               hostname->elems[0].data, !string_is_empty(hostname->elems[1].data)
               ? atoi(hostname->elems[1].data) : settings->uints.netplay_port);

            if (!init_netplay(NULL, hostname->elems[0].data,
               !string_is_empty(hostname->elems[1].data)
               ? atoi(hostname->elems[1].data) : settings->uints.netplay_port))
            {
               command_event(CMD_EVENT_NETPLAY_DEINIT, NULL);
               string_list_free(hostname);
               return false;
            }

            string_list_free(hostname);

            /* Disable rewind if it was enabled
               TODO: Add a setting for these tweaks */
            state_manager_event_deinit();
#ifdef HAVE_THREADS
            autosave_deinit();
#endif
         }
         break;
      /* init netplay via lobby when content is not loaded */
      case CMD_EVENT_NETPLAY_INIT_DIRECT_DEFERRED:
         {
            /* buf is expected to be address|port */
            char *buf = (char *)data;
            static struct string_list *hostname = NULL;
            settings_t *settings = config_get_ptr();
            hostname = string_split(buf, "|");

            command_event(CMD_EVENT_NETPLAY_DEINIT, NULL);

            RARCH_LOG("[netplay] connecting to %s:%d\n",
               hostname->elems[0].data, !string_is_empty(hostname->elems[1].data)
               ? atoi(hostname->elems[1].data) : settings->uints.netplay_port);

            if (!init_netplay_deferred(hostname->elems[0].data,
               !string_is_empty(hostname->elems[1].data)
               ? atoi(hostname->elems[1].data) : settings->uints.netplay_port))
            {
               command_event(CMD_EVENT_NETPLAY_DEINIT, NULL);
               string_list_free(hostname);
               return false;
            }

            string_list_free(hostname);

            /* Disable rewind if it was enabled
               TODO: Add a setting for these tweaks */
            state_manager_event_deinit();
#ifdef HAVE_THREADS
            autosave_deinit();
#endif
         }
         break;
      case CMD_EVENT_NETPLAY_GAME_WATCH:
         netplay_driver_ctl(RARCH_NETPLAY_CTL_GAME_WATCH, NULL);
         break;
#else
      case CMD_EVENT_NETPLAY_DEINIT:
      case CMD_EVENT_NETWORK_DEINIT:
      case CMD_EVENT_NETWORK_INIT:
      case CMD_EVENT_NETPLAY_INIT:
      case CMD_EVENT_NETPLAY_INIT_DIRECT:
      case CMD_EVENT_NETPLAY_INIT_DIRECT_DEFERRED:
      case CMD_EVENT_NETPLAY_GAME_WATCH:
         return false;
#endif
      case CMD_EVENT_FULLSCREEN_TOGGLE:
         {
            settings_t *settings      = config_get_ptr();
            bool new_fullscreen_state = !settings->bools.video_fullscreen
               && !retroarch_is_forced_fullscreen();
            if (!video_driver_has_windowed())
               return false;

            /* we toggled manually, write the new value to settings */
            configuration_set_bool(settings, settings->bools.video_fullscreen,
                  new_fullscreen_state);

            /* we toggled manually, the cli arg is irrelevant now */
            if (retroarch_is_forced_fullscreen())
               retroarch_unset_forced_fullscreen();

            /* If we go fullscreen we drop all drivers and
             * reinitialize to be safe. */
            command_event(CMD_EVENT_REINIT, NULL);
            if (settings->bools.video_fullscreen)
               video_driver_hide_mouse();
            else
               video_driver_show_mouse();
         }
         break;
      case CMD_EVENT_COMMAND_DEINIT:
         input_driver_deinit_command();
         break;
      case CMD_EVENT_COMMAND_INIT:
         command_event(CMD_EVENT_COMMAND_DEINIT, NULL);
         input_driver_init_command();
         break;
      case CMD_EVENT_REMOTE_DEINIT:
         input_driver_deinit_remote();
         break;
      case CMD_EVENT_REMOTE_INIT:
         command_event(CMD_EVENT_REMOTE_DEINIT, NULL);
         input_driver_init_remote();
         break;
      case CMD_EVENT_MAPPER_DEINIT:
         input_driver_deinit_mapper();
         break;
      case CMD_EVENT_MAPPER_INIT:
         command_event(CMD_EVENT_MAPPER_DEINIT, NULL);
         input_driver_init_mapper();
         break;
      case CMD_EVENT_LOG_FILE_DEINIT:
         retro_main_log_file_deinit();
         break;
      case CMD_EVENT_DISK_APPEND_IMAGE:
         {
            const char *path = (const char*)data;
            if (string_is_empty(path))
               return false;
            if (!command_event_disk_control_append_image(path))
               return false;
         }
         break;
      case CMD_EVENT_DISK_EJECT_TOGGLE:
         {
            rarch_system_info_t *info = runloop_get_system_info();

            if (info && info->disk_control_cb.get_num_images)
            {
               const struct retro_disk_control_callback *control =
                  (const struct retro_disk_control_callback*)
                  &info->disk_control_cb;

               if (control)
               {
                  bool new_state = !control->get_eject_state();
                  command_event_disk_control_set_eject(new_state, true);
               }
            }
            else
               runloop_msg_queue_push(
                     msg_hash_to_str(MSG_CORE_DOES_NOT_SUPPORT_DISK_OPTIONS),
                     1, 120, true);
         }
         break;
      case CMD_EVENT_DISK_NEXT:
         {
            rarch_system_info_t *info = runloop_get_system_info();

            if (info && info->disk_control_cb.get_num_images)
            {
               const struct retro_disk_control_callback *control =
                  (const struct retro_disk_control_callback*)
                  &info->disk_control_cb;

               if (!control)
                  return false;

               if (!control->get_eject_state())
                  return false;

               command_event_check_disk_next(control);
            }
            else
               runloop_msg_queue_push(
                     msg_hash_to_str(MSG_CORE_DOES_NOT_SUPPORT_DISK_OPTIONS),
                     1, 120, true);
         }
         break;
      case CMD_EVENT_DISK_PREV:
         {
            rarch_system_info_t *info = runloop_get_system_info();

            if (info && info->disk_control_cb.get_num_images)
            {
               const struct retro_disk_control_callback *control =
                  (const struct retro_disk_control_callback*)
                  &info->disk_control_cb;

               if (!control)
                  return false;

               if (!control->get_eject_state())
                  return false;

               command_event_check_disk_prev(control);
            }
            else
               runloop_msg_queue_push(
                     msg_hash_to_str(MSG_CORE_DOES_NOT_SUPPORT_DISK_OPTIONS),
                     1, 120, true);
         }
         break;
      case CMD_EVENT_RUMBLE_STOP:
         {
            unsigned i;
            for (i = 0; i < MAX_USERS; i++)
            {
               input_driver_set_rumble_state(i, RETRO_RUMBLE_STRONG, 0);
               input_driver_set_rumble_state(i, RETRO_RUMBLE_WEAK, 0);
            }
         }
         break;
      case CMD_EVENT_GRAB_MOUSE_TOGGLE:
         {
            bool ret = false;
            static bool grab_mouse_state  = false;

            grab_mouse_state = !grab_mouse_state;

            if (grab_mouse_state)
               ret = input_driver_grab_mouse();
            else
               ret = input_driver_ungrab_mouse();

            if (!ret)
               return false;

            RARCH_LOG("%s: %s.\n",
                  msg_hash_to_str(MSG_GRAB_MOUSE_STATE),
                  grab_mouse_state ? "yes" : "no");

            if (grab_mouse_state)
               video_driver_hide_mouse();
            else
               video_driver_show_mouse();
         }
         break;
      case CMD_EVENT_UI_COMPANION_TOGGLE:
         ui_companion_driver_toggle(true);
         break;
      case CMD_EVENT_GAME_FOCUS_TOGGLE:
         {
            static bool game_focus_state  = false;
            intptr_t                 mode = (intptr_t)data;

            /* mode = -1: restores current game focus state
             * mode =  1: force set game focus, instead of toggling
             * any other: toggle
             */
            if (mode == 1)
                game_focus_state = true;
            else if (mode != -1)
                game_focus_state = !game_focus_state;

            RARCH_LOG("%s: %s.\n",
                  "Game focus is: ",
                  game_focus_state ? "on" : "off");

            if (game_focus_state)
            {
               input_driver_grab_mouse();
               video_driver_hide_mouse();
               input_driver_set_hotkey_block();
               input_driver_keyboard_mapping_set_block(1);
               if (mode != -1)
                  runloop_msg_queue_push(msg_hash_to_str(MSG_GAME_FOCUS_ON),
                        1, 120, true);
            }
            else
            {
               input_driver_ungrab_mouse();
               video_driver_show_mouse();
               input_driver_unset_hotkey_block();
               input_driver_keyboard_mapping_set_block(0);
               if (mode != -1)
                  runloop_msg_queue_push(msg_hash_to_str(MSG_GAME_FOCUS_OFF),
                        1, 120, true);
            }

         }
         break;
      case CMD_EVENT_PERFCNT_REPORT_FRONTEND_LOG:
         rarch_perf_log();
         break;
      case CMD_EVENT_VOLUME_UP:
         command_event_set_volume(0.5f);
         break;
      case CMD_EVENT_VOLUME_DOWN:
         command_event_set_volume(-0.5f);
         break;
      case CMD_EVENT_MIXER_VOLUME_UP:
         command_event_set_mixer_volume(0.5f);
         break;
      case CMD_EVENT_MIXER_VOLUME_DOWN:
         command_event_set_mixer_volume(-0.5f);
         break;
      case CMD_EVENT_SET_FRAME_LIMIT:
         rarch_ctl(RARCH_CTL_SET_FRAME_LIMIT, NULL);
         break;
      case CMD_EVENT_DISABLE_OVERRIDES:
         command_event_disable_overrides();
         break;
      case CMD_EVENT_RESTORE_REMAPS:
         command_event_restore_remaps();
         break;
      case CMD_EVENT_RESTORE_DEFAULT_SHADER_PRESET:
         command_event_restore_default_shader_preset();
         break;
      case CMD_EVENT_DISCORD_INIT:
#ifdef HAVE_DISCORD
         {
            settings_t *settings      = config_get_ptr();

            if (!settings->bools.discord_enable)
               return false;
            if (discord_inited)
               return true;

            discord_init();
            discord_inited = true;
         }
#endif
         break;
      case CMD_EVENT_DISCORD_DEINIT:
#ifdef HAVE_DISCORD
         if (!discord_inited)
            return false;

         discord_shutdown();
         discord_inited = false;
#endif
         break;
      case CMD_EVENT_DISCORD_UPDATE:
#ifdef HAVE_DISCORD
         if (!data || !discord_inited)
            return false;

         {
            discord_userdata_t *userdata = (discord_userdata_t*)data;
            discord_update(userdata->status);
         }
#endif
         break;
      case CMD_EVENT_NONE:
         return false;
   }

   return true;
}<|MERGE_RESOLUTION|>--- conflicted
+++ resolved
@@ -275,29 +275,14 @@
    char *reply_at          = NULL;
    unsigned int nbytes     = 0;
    unsigned int alloc_size = 0;
-<<<<<<< HEAD
    unsigned int addr    = -1;
-=======
-   int          addr       = -1;
->>>>>>> d4cb24f8
 
    if (sscanf(arg, "%x %d", &addr, &nbytes) != 2)
       return true;
 
-<<<<<<< HEAD
    data = cheevos_patch_address(addr, cheevos_get_console());
-=======
-   alloc_size = 40 + nbytes * 3; /* We alloc more than needed, saving 20 bytes is not really relevant */
-   reply      = (char*) malloc(alloc_size);
-   reply[0]   = '\0';
-   reply_at   = reply + sprintf(reply, SMY_CMD_STR " %x", addr);
-
-   var.value  = addr;
-
-   cheevos_var_patch_addr(&var, cheevos_get_console());
 
    data       = cheevos_var_get_memory(&var);
->>>>>>> d4cb24f8
 
    if (data)
    {
