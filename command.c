/*  RetroArch - A frontend for libretro.
 *  Copyright (C) 2011-2017 - Daniel De Matteis
 *  Copyright (C) 2015-2017 - Andrés Suárez
 *  Copyright (C) 2016-2017 - Brad Parker
 *
 *  RetroArch is free software: you can redistribute it and/or modify it under the terms
 *  of the GNU General Public License as published by the Free Software Found-
 *  ation, either version 3 of the License, or (at your option) any later version.
 *
 *  RetroArch is distributed in the hope that it will be useful, but WITHOUT ANY WARRANTY;
 *  without even the implied warranty of MERCHANTABILITY or FITNESS FOR A PARTICULAR
 *  PURPOSE.  See the GNU General Public License for more details.
 *
 *  You should have received a copy of the GNU General Public License along with RetroArch.
 *  If not, see <http://www.gnu.org/licenses/>.
 */

#include <stdio.h>
#include <string.h>
#include <ctype.h>

#include <compat/strl.h>
#include <compat/posix_string.h>
#include <file/file_path.h>
#include <lists/dir_list.h>
#include <string/stdstring.h>
#include <streams/stdin_stream.h>

#ifdef HAVE_CONFIG_H
#include "config.h"
#endif

#ifdef HAVE_COMMAND
#ifdef HAVE_NETWORKING
#include <net/net_compat.h>
#include <net/net_socket.h>
#endif
#include <string/stdstring.h>
#endif

#ifdef HAVE_CHEEVOS
#include "cheevos/cheevos.h"
#endif

#ifdef HAVE_MENU
#include "menu/menu_driver.h"
#include "menu/menu_content.h"
#include "menu/menu_shader.h"
#include "menu/widgets/menu_dialog.h"
#endif

#ifdef HAVE_NETWORKING
#include <net/net_compat.h>
#include "network/netplay/netplay.h"
#endif

#include "command.h"

#include "defaults.h"
#include "driver.h"
#include "input/input_config.h"
#include "frontend/frontend_driver.h"
#include "audio/audio_driver.h"
#include "record/record_driver.h"
#include "file_path_special.h"
#include "autosave.h"
#include "core_info.h"
#include "core_type.h"
#include "performance_counters.h"
#include "dynamic.h"
#include "content.h"
#include "dirs.h"
#include "movie.h"
#include "paths.h"
#include "msg_hash.h"
#include "retroarch.h"
#include "managers/cheat_manager.h"
#include "managers/state_manager.h"
#include "ui/ui_companion_driver.h"
#include "tasks/tasks_internal.h"
#include "list_special.h"

#include "core.h"
#include "verbosity.h"
#include "retroarch.h"
#include "configuration.h"
#include "input/input_remapping.h"

#define DEFAULT_NETWORK_CMD_PORT 55355
#define STDIN_BUF_SIZE           4096

extern int libui_main(void);

struct command
{
#ifdef HAVE_STDIN_CMD
   bool stdin_enable;
   char stdin_buf[STDIN_BUF_SIZE];
   size_t stdin_buf_ptr;
#endif

#if defined(HAVE_NETWORKING) && defined(HAVE_NETWORK_CMD)
   int net_fd;
#endif

   bool state[RARCH_BIND_LIST_END];
};

enum cmd_source_t
{
   CMD_NONE = 0,
   CMD_STDIN,
   CMD_NETWORK
};

#if defined(HAVE_STDIN_CMD) || defined(HAVE_NETWORK_CMD) && defined(HAVE_NETWORKING)
static enum cmd_source_t lastcmd_source;
#endif
#if defined(HAVE_NETWORKING) && defined(HAVE_NETWORK_CMD)
static int lastcmd_net_fd;
static struct sockaddr_storage lastcmd_net_source;
static socklen_t lastcmd_net_source_len;
#endif

#ifdef HAVE_CHEEVOS
#if defined(HAVE_STDIN_CMD) || defined(HAVE_NETWORK_CMD) && defined(HAVE_NETWORKING)
static bool command_reply(const char * data, size_t len)
{
#ifdef HAVE_STDIN_CMD
   if (lastcmd_source == CMD_STDIN)
   {
      fwrite(data, 1,len, stdout);
      return true;
   }
#endif
#if defined(HAVE_NETWORKING) && defined(HAVE_NETWORK_CMD)
   if (lastcmd_source == CMD_NETWORK)
   {
      sendto(lastcmd_net_fd, data, len, 0,
            (struct sockaddr*)&lastcmd_net_source, lastcmd_net_source_len);
      return true;
   }
#endif
   return false;
}
#endif
#endif

struct cmd_map
{
   const char *str;
   unsigned id;
};

struct cmd_action_map
{
   const char *str;
   bool (*action)(const char *arg);
   const char *arg_desc;
};

bool command_set_shader(const char *arg)
{
   char msg[256];
   enum rarch_shader_type type = RARCH_SHADER_NONE;

   switch (msg_hash_to_file_type(msg_hash_calculate(path_get_extension(arg))))
   {
      case FILE_TYPE_SHADER_GLSL:
      case FILE_TYPE_SHADER_PRESET_GLSLP:
         type = RARCH_SHADER_GLSL;
         break;
      case FILE_TYPE_SHADER_CG:
      case FILE_TYPE_SHADER_PRESET_CGP:
         type = RARCH_SHADER_CG;
         break;
      case FILE_TYPE_SHADER_SLANG:
      case FILE_TYPE_SHADER_PRESET_SLANGP:
         type = RARCH_SHADER_SLANG;
         break;
      default:
         return false;
   }

   snprintf(msg, sizeof(msg), "Shader: \"%s\"", arg);
   runloop_msg_queue_push(msg, 1, 120, true);
   RARCH_LOG("%s \"%s\".\n",
         msg_hash_to_str(MSG_APPLYING_SHADER),
         arg);

   return video_driver_set_shader(type, arg);
}

#ifdef HAVE_COMMAND
#ifdef HAVE_CHEEVOS
static bool command_read_ram(const char *arg)
{
   cheevos_var_t var;
   unsigned i;
   unsigned nbytes;
   char reply[256];
   const uint8_t * data = NULL;
   char *reply_at       = NULL;

   reply[0]             = '\0';

   strlcpy(reply, "READ_CORE_RAM ", sizeof(reply));
   reply_at = reply + strlen("READ_CORE_RAM ");
   strlcpy(reply_at, arg, sizeof(reply)-strlen(reply));

   cheevos_parse_guest_addr(&var, strtoul(reply_at, (char**)&reply_at, 16));
   data = cheevos_get_memory(&var);

   if (data)
   {
      unsigned nbytes = strtol(reply_at, NULL, 10);

      for (i=0;i<nbytes;i++)
      {
         sprintf(reply_at+3*i, " %.2X", data[i]);
      }
      reply_at[3*nbytes] = '\n';
      command_reply(reply, reply_at+3*nbytes+1 - reply);
   }
   else
   {
      strlcpy(reply_at, " -1\n", sizeof(reply)-strlen(reply));
      command_reply(reply, reply_at+strlen(" -1\n") - reply);
   }

   return true;
}

static bool command_write_ram(const char *arg)
{
   int i;
   cheevos_var_t var;
   unsigned nbytes;
   uint8_t * data    = NULL;

   cheevos_parse_guest_addr(&var, strtoul(arg, (char**)&arg, 16));

   data = cheevos_get_memory(&var);

   if (!data)
      return false;

   while (*arg)
   {
      *data = strtoul(arg, (char**)&arg, 16);
      data++;
   }

   return true;
}
#endif

static const struct cmd_action_map action_map[] = {
   { "SET_SHADER", command_set_shader, "<shader path>" },
#ifdef HAVE_CHEEVOS
   { "READ_CORE_RAM", command_read_ram, "<address> <number of bytes>" },
   { "WRITE_CORE_RAM", command_write_ram, "<address> <byte1> <byte2> ..." },
#endif
};

static const struct cmd_map map[] = {
   { "FAST_FORWARD",           RARCH_FAST_FORWARD_KEY },
   { "FAST_FORWARD_HOLD",      RARCH_FAST_FORWARD_HOLD_KEY },
   { "LOAD_STATE",             RARCH_LOAD_STATE_KEY },
   { "SAVE_STATE",             RARCH_SAVE_STATE_KEY },
   { "FULLSCREEN_TOGGLE",      RARCH_FULLSCREEN_TOGGLE_KEY },
   { "QUIT",                   RARCH_QUIT_KEY },
   { "STATE_SLOT_PLUS",        RARCH_STATE_SLOT_PLUS },
   { "STATE_SLOT_MINUS",       RARCH_STATE_SLOT_MINUS },
   { "REWIND",                 RARCH_REWIND },
   { "MOVIE_RECORD_TOGGLE",    RARCH_MOVIE_RECORD_TOGGLE },
   { "PAUSE_TOGGLE",           RARCH_PAUSE_TOGGLE },
   { "FRAMEADVANCE",           RARCH_FRAMEADVANCE },
   { "RESET",                  RARCH_RESET },
   { "SHADER_NEXT",            RARCH_SHADER_NEXT },
   { "SHADER_PREV",            RARCH_SHADER_PREV },
   { "CHEAT_INDEX_PLUS",       RARCH_CHEAT_INDEX_PLUS },
   { "CHEAT_INDEX_MINUS",      RARCH_CHEAT_INDEX_MINUS },
   { "CHEAT_TOGGLE",           RARCH_CHEAT_TOGGLE },
   { "SCREENSHOT",             RARCH_SCREENSHOT },
   { "MUTE",                   RARCH_MUTE },
   { "OSK",                    RARCH_OSK },
   { "NETPLAY_FLIP",           RARCH_NETPLAY_FLIP },
   { "NETPLAY_GAME_WATCH",     RARCH_NETPLAY_GAME_WATCH },
   { "SLOWMOTION",             RARCH_SLOWMOTION },
   { "VOLUME_UP",              RARCH_VOLUME_UP },
   { "VOLUME_DOWN",            RARCH_VOLUME_DOWN },
   { "OVERLAY_NEXT",           RARCH_OVERLAY_NEXT },
   { "DISK_EJECT_TOGGLE",      RARCH_DISK_EJECT_TOGGLE },
   { "DISK_NEXT",              RARCH_DISK_NEXT },
   { "DISK_PREV",              RARCH_DISK_PREV },
   { "GRAB_MOUSE_TOGGLE",      RARCH_GRAB_MOUSE_TOGGLE },
   { "GAME_FOCUS_TOGGLE",      RARCH_GAME_FOCUS_TOGGLE },
   { "MENU_TOGGLE",            RARCH_MENU_TOGGLE },
   { "MENU_UP",                RETRO_DEVICE_ID_JOYPAD_UP },
   { "MENU_DOWN",              RETRO_DEVICE_ID_JOYPAD_DOWN },
   { "MENU_LEFT",              RETRO_DEVICE_ID_JOYPAD_LEFT },
   { "MENU_RIGHT",             RETRO_DEVICE_ID_JOYPAD_RIGHT },
   { "MENU_A",                 RETRO_DEVICE_ID_JOYPAD_A },
   { "MENU_B",                 RETRO_DEVICE_ID_JOYPAD_B },
   { "MENU_B",                 RETRO_DEVICE_ID_JOYPAD_B },
};

static bool command_get_arg(const char *tok,
      const char **arg, unsigned *index)
{
   unsigned i;

   for (i = 0; i < ARRAY_SIZE(map); i++)
   {
      if (string_is_equal(tok, map[i].str))
      {
         if (arg)
            *arg = NULL;

         if (index)
            *index = i;

         return true;
      }
   }

   for (i = 0; i < ARRAY_SIZE(action_map); i++)
   {
      const char *str = strstr(tok, action_map[i].str);
      if (str == tok)
      {
         const char *argument = str + strlen(action_map[i].str);
         if (*argument != ' ')
            return false;

         if (arg)
            *arg = argument + 1;

         if (index)
            *index = i;

         return true;
      }
   }

   return false;
}

static void command_parse_sub_msg(command_t *handle, const char *tok)
{
   const char *arg = NULL;
   unsigned index  = 0;

   if (command_get_arg(tok, &arg, &index))
   {
      if (arg)
      {
         if (!action_map[index].action(arg))
            RARCH_ERR("Command \"%s\" failed.\n", arg);
      }
      else
         handle->state[map[index].id] = true;
   }
   else
      RARCH_WARN("%s \"%s\" %s.\n",
            msg_hash_to_str(MSG_UNRECOGNIZED_COMMAND),
            tok,
            msg_hash_to_str(MSG_RECEIVED));
}

static void command_parse_msg(command_t *handle, char *buf, enum cmd_source_t source)
{
   char *save      = NULL;
   const char *tok = strtok_r(buf, "\n", &save);

   lastcmd_source = source;

   while (tok)
   {
      command_parse_sub_msg(handle, tok);
      tok = strtok_r(NULL, "\n", &save);
   }
   lastcmd_source = CMD_NONE;
}

#if defined(HAVE_NETWORKING) && defined(HAVE_NETWORK_CMD)
static bool command_network_init(command_t *handle, uint16_t port)
{
   struct addrinfo *res  = NULL;
   int fd                = socket_init((void**)&res, port,
         NULL, SOCKET_TYPE_DATAGRAM);

   RARCH_LOG("%s %hu.\n",
         msg_hash_to_str(MSG_BRINGING_UP_COMMAND_INTERFACE_ON_PORT),
         (unsigned short)port);


   if (fd < 0)
      goto error;

   handle->net_fd = fd;

   if (!socket_nonblock(handle->net_fd))
      goto error;

   if (!socket_bind(handle->net_fd, (void*)res))
   {
      RARCH_ERR("%s.\n",
            msg_hash_to_str(MSG_FAILED_TO_BIND_SOCKET));
      goto error;
   }

   freeaddrinfo_retro(res);
   return true;

error:
   if (res)
      freeaddrinfo_retro(res);
   return false;
}

static bool command_verify(const char *cmd)
{
   unsigned i;

   if (command_get_arg(cmd, NULL, NULL))
      return true;

   RARCH_ERR("Command \"%s\" is not recognized by the program.\n", cmd);
   RARCH_ERR("\tValid commands:\n");
   for (i = 0; i < sizeof(map) / sizeof(map[0]); i++)
      RARCH_ERR("\t\t%s\n", map[i].str);

   for (i = 0; i < sizeof(action_map) / sizeof(action_map[0]); i++)
      RARCH_ERR("\t\t%s %s\n", action_map[i].str, action_map[i].arg_desc);

   return false;
}

bool command_network_send(const char *cmd_)
{
   bool ret            = false;
   char *command       = NULL;
   char *save          = NULL;
   const char *cmd     = NULL;
   const char *host    = NULL;
   const char *port_   = NULL;
   uint16_t port       = DEFAULT_NETWORK_CMD_PORT;

   if (!network_init())
      return false;

   if (!(command = strdup(cmd_)))
      return false;

   cmd = strtok_r(command, ";", &save);
   if (cmd)
      host = strtok_r(NULL, ";", &save);
   if (host)
      port_ = strtok_r(NULL, ";", &save);

   if (!host)
   {
#ifdef _WIN32
      host = "127.0.0.1";
#else
      host = "localhost";
#endif
   }

   if (port_)
      port = strtoul(port_, NULL, 0);

   if (cmd)
   {
      RARCH_LOG("%s: \"%s\" to %s:%hu\n",
            msg_hash_to_str(MSG_SENDING_COMMAND),
            cmd, host, (unsigned short)port);

      ret = command_verify(cmd) && udp_send_packet(host, port, cmd);
   }
   free(command);

   return ret;
}


#ifdef HAVE_COMMAND
static void command_network_poll(command_t *handle)
{
   fd_set fds;
   struct timeval tmp_tv = {0};

   if (handle->net_fd < 0)
      return;

   FD_ZERO(&fds);
   FD_SET(handle->net_fd, &fds);

   if (socket_select(handle->net_fd + 1, &fds, NULL, NULL, &tmp_tv) <= 0)
      return;

   if (!FD_ISSET(handle->net_fd, &fds))
      return;

   for (;;)
   {
      ssize_t ret;
      char buf[1024];

      buf[0] = '\0';

      lastcmd_net_fd = handle->net_fd;
      lastcmd_net_source_len = sizeof(lastcmd_net_source);
      ret = recvfrom(handle->net_fd, buf,
            sizeof(buf) - 1, 0, (struct sockaddr*)&lastcmd_net_source, &lastcmd_net_source_len);

      if (ret <= 0)
         break;

      buf[ret] = '\0';

      command_parse_msg(handle, buf, CMD_NETWORK);
   }
}
#endif
#endif

#ifdef HAVE_STDIN_CMD
static bool command_stdin_init(command_t *handle)
{
#ifndef _WIN32
#ifdef HAVE_NETWORKING
   if (!socket_nonblock(STDIN_FILENO))
      return false;
#endif
#endif

   handle->stdin_enable = true;
   return true;
}
#endif

command_t *command_new(void)
{
   command_t *handle = (command_t*)calloc(1, sizeof(*handle));
   if (!handle)
      return NULL;

   return handle;
}

bool command_network_new(
      command_t *handle,
      bool stdin_enable,
      bool network_enable,
      uint16_t port)
{
   if (!handle)
      return false;

#if defined(HAVE_NETWORKING) && defined(HAVE_NETWORK_CMD)
   handle->net_fd = -1;
   if (network_enable && !command_network_init(handle, port))
      goto error;
#endif

#ifdef HAVE_STDIN_CMD
   handle->stdin_enable = stdin_enable;
   if (stdin_enable && !command_stdin_init(handle))
      goto error;
#endif

   return true;

#if (defined(HAVE_NETWORK_CMD) && defined(HAVE_NETWORKING)) || defined(HAVE_STDIN_CMD)
error:
   command_free(handle);
   return false;
#endif
}

#ifdef HAVE_STDIN_CMD


static void command_stdin_poll(command_t *handle)
{
   ssize_t ret;
   ptrdiff_t msg_len;
   char *last_newline = NULL;

   if (!handle->stdin_enable)
      return;

   ret = read_stdin(handle->stdin_buf + handle->stdin_buf_ptr,
         STDIN_BUF_SIZE - handle->stdin_buf_ptr - 1);
   if (ret == 0)
      return;

   handle->stdin_buf_ptr += ret;
   handle->stdin_buf[handle->stdin_buf_ptr] = '\0';

   last_newline = strrchr(handle->stdin_buf, '\n');

   if (!last_newline)
   {
      /* We're receiving bogus data in pipe
       * (no terminating newline), flush out the buffer. */
      if (handle->stdin_buf_ptr + 1 >= STDIN_BUF_SIZE)
      {
         handle->stdin_buf_ptr = 0;
         handle->stdin_buf[0] = '\0';
      }

      return;
   }

   *last_newline++ = '\0';
   msg_len = last_newline - handle->stdin_buf;

   command_parse_msg(handle, handle->stdin_buf, CMD_STDIN);

   memmove(handle->stdin_buf, last_newline,
         handle->stdin_buf_ptr - msg_len);
   handle->stdin_buf_ptr -= msg_len;
}
#endif
#endif

bool command_poll(command_t *handle)
{
#if defined(HAVE_NETWORKING) && defined(HAVE_NETWORK_CMD)
#ifdef HAVE_COMMAND
   command_network_poll(handle);
#endif
#endif

#ifdef HAVE_STDIN_CMD
   command_stdin_poll(handle);
#endif

   return true;
}

bool command_get(command_handle_t *handle)
{
   if (!handle || !handle->handle)
      return false;
   return handle->id < RARCH_BIND_LIST_END
      && handle->handle->state[handle->id];
}

bool command_set(command_handle_t *handle)
{
   if (!handle || !handle->handle)
      return false;
   if (handle->id < RARCH_BIND_LIST_END)
      handle->handle->state[handle->id] = true;
   return true;
}

bool command_free(command_t *handle)
{
#if defined(HAVE_NETWORKING) && defined(HAVE_NETWORK_CMD)
#ifdef HAVE_COMMAND
   if (handle && handle->net_fd >= 0)
      socket_close(handle->net_fd);
#endif
#endif

   free(handle);

   return true;
}

/**
 * command_event_disk_control_set_eject:
 * @new_state            : Eject or close the virtual drive tray.
 *                         false (0) : Close
 *                         true  (1) : Eject
 * @print_log            : Show message onscreen.
 *
 * Ejects/closes of the virtual drive tray.
 **/
static void command_event_disk_control_set_eject(bool new_state, bool print_log)
{
   char msg[128];
   bool error                                        = false;
   const struct retro_disk_control_callback *control = NULL;
   rarch_system_info_t *info                         = runloop_get_system_info();

   msg[0] = '\0';

   if (info)
      control = (const struct retro_disk_control_callback*)&info->disk_control_cb;

   if (!control || !control->get_num_images)
      return;

   if (control->set_eject_state(new_state))
      snprintf(msg, sizeof(msg), "%s %s",
            new_state ?
            msg_hash_to_str(MSG_DISK_EJECTED) :
            msg_hash_to_str(MSG_DISK_CLOSED),
            msg_hash_to_str(MSG_VIRTUAL_DISK_TRAY));
   else
   {
      error = true;
      snprintf(msg, sizeof(msg), "%s %s %s",
            msg_hash_to_str(MSG_FAILED_TO),
            new_state ? "eject" : "close",
            msg_hash_to_str(MSG_VIRTUAL_DISK_TRAY));
   }

   if (!string_is_empty(msg))
   {
      if (error)
         RARCH_ERR("%s\n", msg);
      else
         RARCH_LOG("%s\n", msg);

      /* Only noise in menu. */
      if (print_log)
         runloop_msg_queue_push(msg, 1, 180, true);
   }
}

/**
 * command_event_disk_control_set_index:
 * @idx                : Index of disk to set as current.
 *
 * Sets current disk to @index.
 **/
static void command_event_disk_control_set_index(unsigned idx)
{
   unsigned num_disks;
   char msg[128];
   bool error                                        = false;
   const struct retro_disk_control_callback *control = NULL;
   rarch_system_info_t *info                         = runloop_get_system_info();

   msg[0] = '\0';

   if (info)
      control = (const struct retro_disk_control_callback*)&info->disk_control_cb;

   if (!control || !control->get_num_images)
      return;

   num_disks = control->get_num_images();

   if (control->set_image_index(idx))
   {
      if (idx < num_disks)
         snprintf(msg, sizeof(msg), "%s: %u/%u.",
               msg_hash_to_str(MSG_SETTING_DISK_IN_TRAY),
               idx + 1, num_disks);
      else
         strlcpy(msg,
               msg_hash_to_str(MSG_REMOVED_DISK_FROM_TRAY),
               sizeof(msg));
   }
   else
   {
      if (idx < num_disks)
         snprintf(msg, sizeof(msg), "%s %u/%u.",
               msg_hash_to_str(MSG_FAILED_TO_SET_DISK),
               idx + 1, num_disks);
      else
         strlcpy(msg,
               msg_hash_to_str(MSG_FAILED_TO_REMOVE_DISK_FROM_TRAY),
               sizeof(msg));
      error = true;
   }

   if (!string_is_empty(msg))
   {
      if (error)
         RARCH_ERR("%s\n", msg);
      else
         RARCH_LOG("%s\n", msg);
      runloop_msg_queue_push(msg, 1, 180, true);
   }
}

/**
 * command_event_disk_control_append_image:
 * @path                 : Path to disk image.
 *
 * Appends disk image to disk image list.
 **/
static bool command_event_disk_control_append_image(const char *path)
{
   unsigned new_idx;
   char msg[128];
   struct retro_game_info info                        = {0};
   const struct retro_disk_control_callback *control  = NULL;
   rarch_system_info_t *sysinfo                      = runloop_get_system_info();

   msg[0] = '\0';

   if (sysinfo)
      control = (const struct retro_disk_control_callback*)
         &sysinfo->disk_control_cb;

   if (!control)
      return false;

   command_event_disk_control_set_eject(true, false);

   control->add_image_index();
   new_idx = control->get_num_images();
   if (!new_idx)
      return false;
   new_idx--;

   info.path = path;
   control->replace_image_index(new_idx, &info);

   snprintf(msg, sizeof(msg), "%s: ", msg_hash_to_str(MSG_APPENDED_DISK));
   strlcat(msg, path, sizeof(msg));
   RARCH_LOG("%s\n", msg);
   runloop_msg_queue_push(msg, 0, 180, true);

   command_event(CMD_EVENT_AUTOSAVE_DEINIT, NULL);

   /* TODO: Need to figure out what to do with subsystems case. */
   if (path_is_empty(RARCH_PATH_SUBSYSTEM))
   {
      /* Update paths for our new image.
       * If we actually use append_image, we assume that we
       * started out in a single disk case, and that this way
       * of doing it makes the most sense. */
      path_set(RARCH_PATH_NAMES, path);
      path_fill_names();
   }

   command_event(CMD_EVENT_AUTOSAVE_INIT, NULL);
   command_event_disk_control_set_index(new_idx);
   command_event_disk_control_set_eject(false, false);

   return true;
}

/**
 * command_event_check_disk_prev:
 * @control              : Handle to disk control handle.
 *
 * Perform disk cycle to previous index action (Core Disk Options).
 **/
static void command_event_check_disk_prev(
      const struct retro_disk_control_callback *control)
{
   unsigned num_disks    = 0;
   unsigned current      = 0;
   bool disk_prev_enable = false;

   if (!control || !control->get_num_images)
      return;
   if (!control->get_image_index)
      return;

   num_disks        = control->get_num_images();
   current          = control->get_image_index();
   disk_prev_enable = num_disks && num_disks != UINT_MAX;

   if (!disk_prev_enable)
   {
      RARCH_ERR("%s.\n", msg_hash_to_str(MSG_GOT_INVALID_DISK_INDEX));
      return;
   }

   if (current > 0)
      current--;
   command_event_disk_control_set_index(current);
}

/**
 * command_event_check_disk_next:
 * @control              : Handle to disk control handle.
 *
 * Perform disk cycle to next index action (Core Disk Options).
 **/
static void command_event_check_disk_next(
      const struct retro_disk_control_callback *control)
{
   unsigned num_disks        = 0;
   unsigned current          = 0;
   bool     disk_next_enable = false;

   if (!control || !control->get_num_images)
      return;
   if (!control->get_image_index)
      return;

   num_disks        = control->get_num_images();
   current          = control->get_image_index();
   disk_next_enable = num_disks && num_disks != UINT_MAX;

   if (!disk_next_enable)
   {
      RARCH_ERR("%s.\n", msg_hash_to_str(MSG_GOT_INVALID_DISK_INDEX));
      return;
   }

   if (current < num_disks - 1)
      current++;
   command_event_disk_control_set_index(current);
}

/**
 * event_set_volume:
 * @gain      : amount of gain to be applied to current volume level.
 *
 * Adjusts the current audio volume level.
 *
 **/
static void command_event_set_volume(float gain)
{
   char msg[128];
   settings_t *settings      = config_get_ptr();
   float new_volume          = settings->floats.audio_volume + gain;

   new_volume                = MAX(new_volume, -80.0f);
   new_volume                = MIN(new_volume, 12.0f);

   configuration_set_float(settings, settings->floats.audio_volume, new_volume);

   snprintf(msg, sizeof(msg), "%s: %.1f dB",
         msg_hash_to_str(MSG_AUDIO_VOLUME),
         new_volume);
   runloop_msg_queue_push(msg, 1, 180, true);
   RARCH_LOG("%s\n", msg);

   audio_set_float(AUDIO_ACTION_VOLUME_GAIN, new_volume);
}

/**
 * event_set_mixer_volume:
 * @gain      : amount of gain to be applied to current volume level.
 *
 * Adjusts the current audio volume level.
 *
 **/
static void command_event_set_mixer_volume(float gain)
{
   char msg[128];
   settings_t *settings      = config_get_ptr();
   float new_volume          = settings->floats.audio_mixer_volume + gain;

   new_volume                = MAX(new_volume, -80.0f);
   new_volume                = MIN(new_volume, 12.0f);

   configuration_set_float(settings, settings->floats.audio_mixer_volume, new_volume);

   snprintf(msg, sizeof(msg), "%s: %.1f dB",
         msg_hash_to_str(MSG_AUDIO_VOLUME),
         new_volume);
   runloop_msg_queue_push(msg, 1, 180, true);
   RARCH_LOG("%s\n", msg);

   audio_set_float(AUDIO_ACTION_VOLUME_GAIN, new_volume);
}

/**
 * command_event_init_controllers:
 *
 * Initialize libretro controllers.
 **/
static void command_event_init_controllers(void)
{
   unsigned i;
   rarch_system_info_t *info = runloop_get_system_info();

   for (i = 0; i < MAX_USERS; i++)
   {
      retro_ctx_controller_info_t pad;
      const char *ident                               = NULL;
      bool set_controller                             = false;
      const struct retro_controller_description *desc = NULL;
      unsigned device                                 = input_config_get_device(i);

      if (info)
      {
         if (i < info->ports.size)
            desc = libretro_find_controller_description(
                  &info->ports.data[i], device);
      }

      if (desc)
         ident = desc->desc;

      if (!ident)
      {
         /* If we're trying to connect a completely unknown device,
          * revert back to JOYPAD. */

         if (device != RETRO_DEVICE_JOYPAD && device != RETRO_DEVICE_NONE)
         {
            /* Do not fix device,
             * because any use of dummy core will reset this,
             * which is not a good idea. */
            RARCH_WARN("Input device ID %u is unknown to this "
                  "libretro implementation. Using RETRO_DEVICE_JOYPAD.\n",
                  device);
            device = RETRO_DEVICE_JOYPAD;
         }
         ident = "Joypad";
      }

      switch (device)
      {
         case RETRO_DEVICE_NONE:
            RARCH_LOG("%s %u.\n",
                  msg_hash_to_str(MSG_VALUE_DISCONNECTING_DEVICE_FROM_PORT),
                  i + 1);
            set_controller = true;
            break;
         case RETRO_DEVICE_JOYPAD:
            break;
         default:
            /* Some cores do not properly range check port argument.
             * This is broken behavior of course, but avoid breaking
             * cores needlessly. */
            RARCH_LOG("%s %u: %s (ID: %u).\n",
                    msg_hash_to_str(MSG_CONNECTING_TO_PORT),
                    device, ident, i+1);
            set_controller = true;
            break;
      }

      if (set_controller)
      {
         pad.device     = device;
         pad.port       = i;
         core_set_controller_port_device(&pad);
      }
   }
}

static void command_event_deinit_core(bool reinit)
{
#ifdef HAVE_CHEEVOS
   cheevos_unload();
#endif

   core_unload_game();
   core_unload();
   core_uninit_symbols();

   if (reinit)
      driver_uninit(DRIVERS_CMD_ALL);

   command_event(CMD_EVENT_DISABLE_OVERRIDES, NULL);
   command_event(CMD_EVENT_RESTORE_DEFAULT_SHADER_PRESET, NULL);
   command_event(CMD_EVENT_RESTORE_REMAPS, NULL);
}

static void command_event_init_cheats(void)
{
   bool allow_cheats = true;
#ifdef HAVE_NETWORKING
   allow_cheats &= !netplay_driver_ctl(
         RARCH_NETPLAY_CTL_IS_DATA_INITED, NULL);
#endif
   allow_cheats &= !bsv_movie_ctl(BSV_MOVIE_CTL_IS_INITED, NULL);

   if (!allow_cheats)
      return;

   /* TODO/FIXME - add some stuff here. */
}

static void command_event_load_auto_state(void)
{
   bool ret;
   char msg[128]                             = {0};
   char savestate_name_auto[PATH_MAX_LENGTH] = {0};
   settings_t *settings                      = config_get_ptr();
   global_t   *global                        = global_get_ptr();

#ifdef HAVE_NETWORKING
   if (netplay_driver_ctl(RARCH_NETPLAY_CTL_IS_ENABLED, NULL))
      return;
#endif

#ifdef HAVE_CHEEVOS
   if (settings->bools.cheevos_hardcore_mode_enable)
      return;
#endif

   if (!settings->bools.savestate_auto_load)
      return;

   if (global)
      fill_pathname_noext(savestate_name_auto, global->name.savestate,
            file_path_str(FILE_PATH_AUTO_EXTENSION),
            sizeof(savestate_name_auto));

   if (!path_file_exists(savestate_name_auto))
      return;

   ret = content_load_state(savestate_name_auto, false, true);

   RARCH_LOG("%s: %s\n", msg_hash_to_str(MSG_FOUND_AUTO_SAVESTATE_IN),
         savestate_name_auto);

   snprintf(msg, sizeof(msg), "%s \"%s\" %s.",
         msg_hash_to_str(MSG_AUTOLOADING_SAVESTATE_FROM),
         savestate_name_auto, ret ? "succeeded" : "failed");
   RARCH_LOG("%s\n", msg);
}

static void command_event_set_savestate_auto_index(void)
{
   size_t i;
   char state_dir[PATH_MAX_LENGTH]  = {0};
   char state_base[PATH_MAX_LENGTH] = {0};
   struct string_list *dir_list     = NULL;
   unsigned max_idx                 = 0;
   settings_t *settings             = config_get_ptr();
   global_t   *global               = global_get_ptr();

   if (!settings->bools.savestate_auto_index)
      return;

   if (global)
   {
      /* Find the file in the same directory as global->savestate_name
       * with the largest numeral suffix.
       *
       * E.g. /foo/path/content.state, will try to find
       * /foo/path/content.state%d, where %d is the largest number available.
       */
      fill_pathname_basedir(state_dir, global->name.savestate,
            sizeof(state_dir));
      fill_pathname_base(state_base, global->name.savestate,
            sizeof(state_base));
   }

   dir_list = dir_list_new_special(state_dir, DIR_LIST_PLAIN, NULL);

   if (!dir_list)
      return;

   for (i = 0; i < dir_list->size; i++)
   {
      unsigned idx;
      char elem_base[128]             = {0};
      const char *end                 = NULL;
      const char *dir_elem            = dir_list->elems[i].data;

      fill_pathname_base(elem_base, dir_elem, sizeof(elem_base));

      if (strstr(elem_base, state_base) != elem_base)
         continue;

      end = dir_elem + strlen(dir_elem);
      while ((end > dir_elem) && isdigit((int)end[-1]))
         end--;

      idx = (unsigned)strtoul(end, NULL, 0);
      if (idx > max_idx)
         max_idx = idx;
   }

   dir_list_free(dir_list);

   configuration_set_int(settings, settings->ints.state_slot, max_idx);

   RARCH_LOG("%s: #%d\n",
         msg_hash_to_str(MSG_FOUND_LAST_STATE_SLOT),
         max_idx);
}

static bool event_init_content(void)
{
   bool contentless = false;
   bool is_inited   = false;

   content_get_status(&contentless, &is_inited);

   rarch_ctl(RARCH_CTL_SET_SRAM_ENABLE, NULL);

   /* No content to be loaded for dummy core,
    * just successfully exit. */
   if (rarch_ctl(RARCH_CTL_IS_DUMMY_CORE, NULL))
      return true;

   if (!contentless)
      path_fill_names();

   if (!content_init())
      return false;

   content_get_status(&contentless, &is_inited);

   command_event_set_savestate_auto_index();

   if (event_load_save_files())
      RARCH_LOG("%s.\n",
            msg_hash_to_str(MSG_SKIPPING_SRAM_LOAD));

   command_event_load_auto_state();
   command_event(CMD_EVENT_BSV_MOVIE_INIT, NULL);
   command_event(CMD_EVENT_NETPLAY_INIT, NULL);

   return true;
}

static bool command_event_init_core(enum rarch_core_type *data)
{
   retro_ctx_environ_info_t info;
   settings_t *settings            = config_get_ptr();

   if (!core_init_symbols(data))
      return false;

   rarch_ctl(RARCH_CTL_SYSTEM_INFO_INIT, NULL);

   /* auto overrides: apply overrides */
   if(settings->bools.auto_overrides_enable)
   {
      if (config_load_override())
         rarch_ctl(RARCH_CTL_SET_OVERRIDES_ACTIVE, NULL);
      else
         rarch_ctl(RARCH_CTL_UNSET_OVERRIDES_ACTIVE, NULL);
   }

   /* Auto-shaders: apply shader preset files */
   if(settings->bools.auto_shaders_enable)
      config_load_shader_preset();


   /* reset video format to libretro's default */
   video_driver_set_pixel_format(RETRO_PIXEL_FORMAT_0RGB1555);

   info.env = rarch_environment_cb;
   core_set_environment(&info);

   /* Auto-remap: apply remap files */
   if(settings->bools.auto_remaps_enable)
      config_load_remap();

   /* Per-core saves: reset redirection paths */
   path_set_redirect();

   if (!core_init())
      return false;

   if (!event_init_content())
      return false;

   if (!core_load(settings->uints.input_poll_type_behavior))
      return false;

   rarch_ctl(RARCH_CTL_SET_FRAME_LIMIT, NULL);

   return true;
}

static void command_event_disable_overrides(void)
{
   if (!rarch_ctl(RARCH_CTL_IS_OVERRIDES_ACTIVE, NULL))
      return;

   /* reload the original config */

   config_unload_override();
   rarch_ctl(RARCH_CTL_UNSET_OVERRIDES_ACTIVE, NULL);
}

static void command_event_restore_default_shader_preset(void)
{
   if (!path_is_empty(RARCH_PATH_DEFAULT_SHADER_PRESET))
   {
      /* auto shader preset: reload the original shader */
      settings_t *settings = config_get_ptr();

      RARCH_LOG("%s %s\n",
            msg_hash_to_str(MSG_RESTORING_DEFAULT_SHADER_PRESET_TO),
            path_get(RARCH_PATH_DEFAULT_SHADER_PRESET));
      strlcpy(settings->paths.path_shader,
            path_get(RARCH_PATH_DEFAULT_SHADER_PRESET),
            sizeof(settings->paths.path_shader));
   }

   path_clear(RARCH_PATH_DEFAULT_SHADER_PRESET);
}

static void command_event_restore_remaps(void)
{
   if (rarch_ctl(RARCH_CTL_IS_REMAPS_GAME_ACTIVE, NULL))
      input_remapping_set_defaults();
}

static bool command_event_save_auto_state(void)
{
   char savestate_name_auto[PATH_MAX_LENGTH] = {0};
   bool ret             = false;
   bool contentless     = false;
   bool is_inited       = false;
   settings_t *settings = config_get_ptr();
   global_t   *global   = global_get_ptr();

   if (!settings || !settings->bools.savestate_auto_save)
      return false;
   if (!global)
      return false;
   if (rarch_ctl(RARCH_CTL_IS_DUMMY_CORE, NULL))
      return false;

   content_get_status(&contentless, &is_inited);

   if (contentless)
      return false;

#ifdef HAVE_CHEEVOS
   if (settings->bools.cheevos_hardcore_mode_enable)
      return false;
#endif

   fill_pathname_noext(savestate_name_auto, global->name.savestate,
         file_path_str(FILE_PATH_AUTO_EXTENSION),
         sizeof(savestate_name_auto));

   ret = content_save_state((const char*)savestate_name_auto, true, true);
   RARCH_LOG("%s \"%s\" %s.\n",
         msg_hash_to_str(MSG_AUTO_SAVE_STATE_TO),
         savestate_name_auto, ret ?
         "succeeded" : "failed");

   return true;
}

static bool command_event_save_config(const char *config_path,
      char *s, size_t len)
{
   if (string_is_empty(config_path) || !config_save_file(config_path))
   {
      snprintf(s, len, "%s \"%s\".",
            msg_hash_to_str(MSG_FAILED_SAVING_CONFIG_TO),
            path_get(RARCH_PATH_CONFIG));
      RARCH_ERR("%s\n", s);

      return false;
   }

   snprintf(s, len, "[Config]: %s \"%s\".",
         msg_hash_to_str(MSG_SAVED_NEW_CONFIG_TO),
         path_get(RARCH_PATH_CONFIG));
   RARCH_LOG("%s\n", s);
   return true;
}

/**
 * command_event_save_core_config:
 *
 * Saves a new (core) configuration to a file. Filename is based
 * on heuristics to avoid typing.
 *
 * Returns: true (1) on success, otherwise false (0).
 **/
static bool command_event_save_core_config(void)
{
   char config_dir[PATH_MAX_LENGTH];
   char config_name[PATH_MAX_LENGTH];
   char config_path[PATH_MAX_LENGTH];
   char msg[128];
   bool ret                          = false;
   bool found_path                   = false;
   bool overrides_active             = false;
   settings_t *settings              = config_get_ptr();

   config_dir[0]  = config_name[0]   =
   config_path[0] = msg[0]           = '\0';

   if (!string_is_empty(settings->paths.directory_menu_config))
      strlcpy(config_dir, settings->paths.directory_menu_config,
            sizeof(config_dir));
   else if (!path_is_empty(RARCH_PATH_CONFIG)) /* Fallback */
      fill_pathname_basedir(config_dir, path_get(RARCH_PATH_CONFIG),
            sizeof(config_dir));
   else
   {
      runloop_msg_queue_push(msg_hash_to_str(MSG_CONFIG_DIRECTORY_NOT_SET), 1, 180, true);
      RARCH_ERR("[Config]: %s\n", msg_hash_to_str(MSG_CONFIG_DIRECTORY_NOT_SET));
      return false;
   }

   /* Infer file name based on libretro core. */
   if (!string_is_empty(path_get(RARCH_PATH_CORE)) && path_file_exists(path_get(RARCH_PATH_CORE)))
   {
      unsigned i;
      RARCH_LOG("%s\n", msg_hash_to_str(MSG_USING_CORE_NAME_FOR_NEW_CONFIG));

      /* In case of collision, find an alternative name. */
      for (i = 0; i < 16; i++)
      {
         char tmp[64] = {0};

         fill_pathname_base_noext(
               config_name,
               path_get(RARCH_PATH_CORE),
               sizeof(config_name));

         fill_pathname_join(config_path, config_dir, config_name,
               sizeof(config_path));

         if (i)
            snprintf(tmp, sizeof(tmp), "-%u%s",
                  i,
                  file_path_str(FILE_PATH_CONFIG_EXTENSION));
         else
            strlcpy(tmp,
                  file_path_str(FILE_PATH_CONFIG_EXTENSION),
                  sizeof(tmp));

         strlcat(config_path, tmp, sizeof(config_path));
         if (!path_file_exists(config_path))
         {
            found_path = true;
            break;
         }
      }
   }

   if (!found_path)
   {
      /* Fallback to system time... */
      RARCH_WARN("[Config]: %s\n",
            msg_hash_to_str(MSG_CANNOT_INFER_NEW_CONFIG_PATH));
      fill_dated_filename(config_name,
            file_path_str(FILE_PATH_CONFIG_EXTENSION),
            sizeof(config_name));
      fill_pathname_join(config_path, config_dir, config_name,
            sizeof(config_path));
   }

   if (rarch_ctl(RARCH_CTL_IS_OVERRIDES_ACTIVE, NULL))
   {
      /* Overrides block config file saving,
       * make it appear as overrides weren't enabled
       * for a manual save. */
      rarch_ctl(RARCH_CTL_UNSET_OVERRIDES_ACTIVE, NULL);
      overrides_active = true;
   }

   command_event_save_config(config_path, msg, sizeof(msg));

   runloop_msg_queue_push(msg, 1, 180, true);

   if (overrides_active)
      rarch_ctl(RARCH_CTL_SET_OVERRIDES_ACTIVE, NULL);
   else
      rarch_ctl(RARCH_CTL_UNSET_OVERRIDES_ACTIVE, NULL);
   return ret;
}

/**
 * event_save_current_config:
 *
 * Saves current configuration file to disk, and (optionally)
 * autosave state.
 **/
static void command_event_save_current_config(enum override_type type)
{
   char msg[128];

   msg[0] = '\0';

   switch (type)
   {
      case OVERRIDE_NONE:
         if (path_is_empty(RARCH_PATH_CONFIG))
            strlcpy(msg, "[Config]: Config directory not set, cannot save configuration.",
                  sizeof(msg));
         else
            command_event_save_config(path_get(RARCH_PATH_CONFIG), msg, sizeof(msg));
         break;
      case OVERRIDE_GAME:
      case OVERRIDE_CORE:
         if (config_save_overrides(type))
         {
            strlcpy(msg, msg_hash_to_str(MSG_OVERRIDES_SAVED_SUCCESSFULLY), sizeof(msg));
            RARCH_LOG("[Config]: [overrides] %s\n", msg);

            /* set overrides to active so the original config can be
               restored after closing content */
            rarch_ctl(RARCH_CTL_SET_OVERRIDES_ACTIVE, NULL);
         }
         else
         {
            strlcpy(msg, msg_hash_to_str(MSG_OVERRIDES_ERROR_SAVING), sizeof(msg));
            RARCH_ERR("[Config]: [overrides] %s\n", msg);
         }
         break;
   }


   if (!string_is_empty(msg))
      runloop_msg_queue_push(msg, 1, 180, true);
}

static void command_event_undo_save_state(char *s, size_t len)
{
   if (content_undo_save_buf_is_empty())
   {
      strlcpy(s,
         msg_hash_to_str(MSG_NO_SAVE_STATE_HAS_BEEN_OVERWRITTEN_YET), len);
      return;
   }

   if (!content_undo_save_state())
      return;
}

static void command_event_undo_load_state(char *s, size_t len)
{

   if (content_undo_load_buf_is_empty())
   {
      strlcpy(s,
         msg_hash_to_str(MSG_NO_STATE_HAS_BEEN_LOADED_YET),
         len);
      return;
   }

   if (!content_undo_load_state())
   {
      snprintf(s, len, "%s \"%s\".",
            msg_hash_to_str(MSG_FAILED_TO_UNDO_LOAD_STATE),
            "RAM");
      return;
   }

#ifdef HAVE_NETWORKING
   netplay_driver_ctl(RARCH_NETPLAY_CTL_LOAD_SAVESTATE, NULL);
#endif

   strlcpy(s,
         msg_hash_to_str(MSG_UNDID_LOAD_STATE), len);
}

static bool command_event_main_state(unsigned cmd)
{
   retro_ctx_size_info_t info;
   char path[PATH_MAX_LENGTH];
   char msg[128];
   bool ret                   = false;
   global_t *global           = global_get_ptr();
   bool push_msg              = true;

   path[0] = msg[0]           = '\0';

   if (global)
   {
      settings_t *settings    = config_get_ptr();
      int state_slot          = settings->ints.state_slot;

      if (state_slot > 0)
         snprintf(path, sizeof(path), "%s%d",
               global->name.savestate, state_slot);
      else if (state_slot < 0)
         fill_pathname_join_delim(path,
               global->name.savestate, "auto", '.', sizeof(path));
      else
         strlcpy(path, global->name.savestate, sizeof(path));
   }

   core_serialize_size(&info);

   if (info.size)
   {
      switch (cmd)
      {
         case CMD_EVENT_SAVE_STATE:
            content_save_state(path, true, false);
            ret      = true;
            push_msg = false;
            break;
         case CMD_EVENT_LOAD_STATE:
            if (content_load_state(path, false, false))
            {
               ret = true;
#ifdef HAVE_NETWORKING
               netplay_driver_ctl(RARCH_NETPLAY_CTL_LOAD_SAVESTATE, NULL);
#endif
            }
            push_msg = false;
            break;
         case CMD_EVENT_UNDO_LOAD_STATE:
            command_event_undo_load_state(msg, sizeof(msg));
            ret = true;
            break;
         case CMD_EVENT_UNDO_SAVE_STATE:
            command_event_undo_save_state(msg, sizeof(msg));
            ret = true;
            break;
      }
   }
   else
      strlcpy(msg, msg_hash_to_str(
               MSG_CORE_DOES_NOT_SUPPORT_SAVESTATES), sizeof(msg));

   if (push_msg)
      runloop_msg_queue_push(msg, 2, 180, true);
   RARCH_LOG("%s\n", msg);

   return ret;
}

static bool command_event_resize_windowed_scale(void)
{
   unsigned idx           = 0;
   unsigned *window_scale = NULL;
   settings_t *settings   = config_get_ptr();

   if (rarch_ctl(RARCH_CTL_GET_WINDOWED_SCALE, &window_scale))
   {
      if (!window_scale || *window_scale == 0)
         return false;

      configuration_set_float(settings, settings->floats.video_scale, *window_scale);
   }

   if (!settings->bools.video_fullscreen)
      command_event(CMD_EVENT_REINIT, NULL);

   rarch_ctl(RARCH_CTL_SET_WINDOWED_SCALE, &idx);

   return true;
}

/**
 * command_event:
 * @cmd                  : Event command index.
 *
 * Performs program event command with index @cmd.
 *
 * Returns: true (1) on success, otherwise false (0).
 **/
bool command_event(enum event_command cmd, void *data)
{
   bool boolean              = false;

   switch (cmd)
   {
      case CMD_EVENT_MENU_REFRESH:
#ifdef HAVE_MENU
         menu_driver_ctl(RARCH_MENU_CTL_REFRESH, NULL);
#endif
         break;
      case CMD_EVENT_SET_PER_GAME_RESOLUTION:
#if defined(GEKKO)
         {
            unsigned width = 0, height = 0;

            command_event(CMD_EVENT_VIDEO_SET_ASPECT_RATIO, NULL);

            if (video_driver_get_video_output_size(&width, &height))
            {
               char msg[128] = {0};

               video_driver_set_video_mode(width, height, true);

               if (width == 0 || height == 0)
                  snprintf(msg, sizeof(msg), "%s: DEFAULT",
                        msg_hash_to_str(MENU_ENUM_LABEL_VALUE_SCREEN_RESOLUTION));
               else
                  snprintf(msg, sizeof(msg),"%s: %dx%d",
                        msg_hash_to_str(MENU_ENUM_LABEL_VALUE_SCREEN_RESOLUTION),
                        width, height);
               runloop_msg_queue_push(msg, 1, 100, true);
            }
         }
#endif
         break;
      case CMD_EVENT_LOAD_CORE_PERSIST:
         {
#ifdef HAVE_MENU
            core_info_ctx_find_t info_find;
            rarch_system_info_t *system_info = runloop_get_system_info();
            struct retro_system_info *system = &system_info->info;

#if defined(HAVE_DYNAMIC)
            if (string_is_empty(path_get(RARCH_PATH_CORE)))
               return false;
#endif
            libretro_get_system_info(
                  path_get(RARCH_PATH_CORE),
                  system,
                  &system_info->load_no_content);
            info_find.path = path_get(RARCH_PATH_CORE);

            if (!core_info_load(&info_find))
            {
#ifdef HAVE_DYNAMIC
               return false;
#endif
            }
#endif
         }
         break;
      case CMD_EVENT_LOAD_CORE:
         command_event(CMD_EVENT_LOAD_CORE_PERSIST, NULL);
#ifndef HAVE_DYNAMIC
         command_event(CMD_EVENT_QUIT, NULL);
#endif
         break;
      case CMD_EVENT_LOAD_STATE:
         /* Immutable - disallow savestate load when
          * we absolutely cannot change game state. */
         if (bsv_movie_ctl(BSV_MOVIE_CTL_IS_INITED, NULL))
            return false;

#ifdef HAVE_CHEEVOS
         {
            settings_t *settings      = config_get_ptr();
            if (settings->bools.cheevos_hardcore_mode_enable)
               return false;
         }
#endif

         return command_event_main_state(cmd);
      case CMD_EVENT_UNDO_LOAD_STATE:
         return command_event_main_state(cmd);
      case CMD_EVENT_UNDO_SAVE_STATE:
         return command_event_main_state(cmd);
      case CMD_EVENT_RESIZE_WINDOWED_SCALE:
         return command_event_resize_windowed_scale();
      case CMD_EVENT_MENU_TOGGLE:
#ifdef HAVE_MENU
         if (menu_driver_is_alive())
            rarch_menu_running_finished();
         else
            rarch_menu_running();
#endif
         break;
      case CMD_EVENT_CONTROLLERS_INIT:
         command_event_init_controllers();
         break;
      case CMD_EVENT_RESET:
         RARCH_LOG("%s.\n", msg_hash_to_str(MSG_RESET));
         runloop_msg_queue_push(msg_hash_to_str(MSG_RESET), 1, 120, true);

#ifdef HAVE_CHEEVOS
         cheevos_set_cheats();
#endif
         core_reset();
#ifdef HAVE_CHEEVOS
         cheevos_reset_game();
#endif
#if HAVE_NETWORKING
         netplay_driver_ctl(RARCH_NETPLAY_CTL_RESET, NULL);
#endif
         break;
      case CMD_EVENT_SAVE_STATE:
         {
            settings_t *settings      = config_get_ptr();
#ifdef HAVE_CHEEVOS
            if (settings->bools.cheevos_hardcore_mode_enable)
               return false;
#endif

            if (settings->bools.savestate_auto_index)
            {
               int new_state_slot = settings->ints.state_slot + 1;
               configuration_set_int(settings, settings->ints.state_slot, new_state_slot);
            }
         }
         return command_event_main_state(cmd);
      case CMD_EVENT_SAVE_STATE_DECREMENT:
         {
            settings_t *settings      = config_get_ptr();
            /* Slot -1 is (auto) slot. */
            if (settings->ints.state_slot >= 0)
            {
               int new_state_slot = settings->ints.state_slot - 1;
               configuration_set_int(settings, settings->ints.state_slot, new_state_slot);
            }
         }
         break;
      case CMD_EVENT_SAVE_STATE_INCREMENT:
         {
            settings_t *settings      = config_get_ptr();
            int new_state_slot        = settings->ints.state_slot + 1;
            configuration_set_int(settings, settings->ints.state_slot, new_state_slot);
         }
         break;
      case CMD_EVENT_TAKE_SCREENSHOT:
         if (!take_screenshot(path_get(RARCH_PATH_BASENAME), false,
                  video_driver_cached_frame_has_valid_framebuffer()))
            return false;
         break;
      case CMD_EVENT_UNLOAD_CORE:
         {
            bool contentless                = false;
            bool is_inited                  = false;
            content_ctx_info_t content_info = {0};

            content_get_status(&contentless, &is_inited);

            command_event(CMD_EVENT_AUTOSAVE_STATE, NULL);
            command_event(CMD_EVENT_DISABLE_OVERRIDES, NULL);
            command_event(CMD_EVENT_RESTORE_DEFAULT_SHADER_PRESET, NULL);
            command_event(CMD_EVENT_RESTORE_REMAPS, NULL);

            if (is_inited)
               if (!task_push_start_dummy_core(&content_info))
                  return false;
#ifdef HAVE_DYNAMIC
            path_clear(RARCH_PATH_CORE);
            rarch_ctl(RARCH_CTL_SYSTEM_INFO_FREE, NULL);
#endif
            core_unload_game();
            if (!rarch_ctl(RARCH_CTL_IS_DUMMY_CORE, NULL))
               core_unload();
         }
         break;
      case CMD_EVENT_QUIT:
         return retroarch_main_quit();
      case CMD_EVENT_CHEEVOS_HARDCORE_MODE_TOGGLE:
#ifdef HAVE_CHEEVOS
         cheevos_toggle_hardcore_mode();
#endif
         break;
      case CMD_EVENT_REINIT:
         video_driver_reinit();
         /* Poll input to avoid possibly stale data to corrupt things. */
         input_driver_poll();
         command_event(CMD_EVENT_GAME_FOCUS_TOGGLE, (void*)(intptr_t)-1);
#ifdef HAVE_MENU
         menu_display_set_framebuffer_dirty_flag();
         if (menu_driver_is_alive())
            command_event(CMD_EVENT_VIDEO_SET_BLOCKING_STATE, NULL);
#endif
         break;
      case CMD_EVENT_CHEATS_DEINIT:
         cheat_manager_state_free();
         break;
      case CMD_EVENT_CHEATS_INIT:
         command_event(CMD_EVENT_CHEATS_DEINIT, NULL);
         command_event_init_cheats();
         break;
      case CMD_EVENT_CHEATS_APPLY:
         cheat_manager_apply_cheats();
         break;
      case CMD_EVENT_REWIND_DEINIT:
         {
#ifdef HAVE_CHEEVOS
            settings_t *settings      = config_get_ptr();
            if (settings->bools.cheevos_hardcore_mode_enable)
               return false;
#endif

            state_manager_event_deinit();
         }
         break;
      case CMD_EVENT_REWIND_INIT:
         {
            settings_t *settings      = config_get_ptr();
#ifdef HAVE_CHEEVOS
            if (settings->bools.cheevos_hardcore_mode_enable)
               return false;
#endif
            if (settings->bools.rewind_enable)
            {
#ifdef HAVE_NETWORKING
<<<<<<< HEAD
            /* Only enable state manager if netplay is not underway
               TODO: Add a setting for these tweaks */
            if (settings->bools.rewind_enable
               && !netplay_driver_ctl(RARCH_NETPLAY_CTL_IS_ENABLED, NULL))
=======
               /* Only enable state manager if netplay is not underway 
TODO: Add a setting for these tweaks */
               if (!netplay_driver_ctl(RARCH_NETPLAY_CTL_IS_ENABLED, NULL))
>>>>>>> 4dd3d897
#endif
               {
                  state_manager_event_init((unsigned)settings->rewind_buffer_size);
               }
            }
         }
         break;
      case CMD_EVENT_REWIND_TOGGLE:
         {
            settings_t *settings      = config_get_ptr();
            if (settings->bools.rewind_enable)
               command_event(CMD_EVENT_REWIND_INIT, NULL);
            else
               command_event(CMD_EVENT_REWIND_DEINIT, NULL);
         }
         break;
      case CMD_EVENT_AUTOSAVE_DEINIT:
#ifdef HAVE_THREADS
         if (!rarch_ctl(RARCH_CTL_IS_SRAM_USED, NULL))
            return false;
         autosave_deinit();
#endif
         break;
      case CMD_EVENT_AUTOSAVE_INIT:
         command_event(CMD_EVENT_AUTOSAVE_DEINIT, NULL);
#ifdef HAVE_THREADS
	 {
#ifdef HAVE_NETWORKING
         /* Only enable state manager if netplay is not underway
            TODO: Add a setting for these tweaks */
         settings_t *settings      = config_get_ptr();
         if (settings->uints.autosave_interval != 0
            && !netplay_driver_ctl(RARCH_NETPLAY_CTL_IS_ENABLED, NULL))
#endif
         {
            if (autosave_init())
               runloop_set(RUNLOOP_ACTION_AUTOSAVE);
            else
               runloop_unset(RUNLOOP_ACTION_AUTOSAVE);
         }
	 }
#endif
         break;
      case CMD_EVENT_AUTOSAVE_STATE:
         command_event_save_auto_state();
         break;
      case CMD_EVENT_AUDIO_STOP:
         return audio_driver_stop();
      case CMD_EVENT_AUDIO_START:
         return audio_driver_start(rarch_ctl(RARCH_CTL_IS_SHUTDOWN, NULL));
      case CMD_EVENT_AUDIO_MUTE_TOGGLE:
         {
            bool audio_mute_enable    = *(audio_get_bool_ptr(AUDIO_ACTION_MUTE_ENABLE));
            const char *msg           = !audio_mute_enable ?
               msg_hash_to_str(MSG_AUDIO_MUTED):
               msg_hash_to_str(MSG_AUDIO_UNMUTED);

            if (!audio_driver_toggle_mute())
            {
               RARCH_ERR("%s.\n",
                     msg_hash_to_str(MSG_FAILED_TO_UNMUTE_AUDIO));
               return false;
            }

            runloop_msg_queue_push(msg, 1, 180, true);
            RARCH_LOG("%s\n", msg);
         }
         break;
      case CMD_EVENT_OVERLAY_DEINIT:
#ifdef HAVE_OVERLAY
         input_overlay_free(overlay_ptr);
         overlay_ptr = NULL;
#endif
         break;
      case CMD_EVENT_OVERLAY_INIT:
         {
            settings_t *settings      = config_get_ptr();
            command_event(CMD_EVENT_OVERLAY_DEINIT, NULL);
#ifdef HAVE_OVERLAY
            if (settings->bools.input_overlay_enable)
               task_push_overlay_load_default(input_overlay_loaded, NULL);
#endif
         }
         break;
      case CMD_EVENT_OVERLAY_NEXT:
         {
            settings_t *settings      = config_get_ptr();
#ifdef HAVE_OVERLAY
            input_overlay_next(overlay_ptr, settings->floats.input_overlay_opacity);
#endif
         }
         break;
      case CMD_EVENT_DSP_FILTER_DEINIT:
         audio_driver_dsp_filter_free();
         break;
      case CMD_EVENT_DSP_FILTER_INIT:
         {
            settings_t *settings      = config_get_ptr();
            command_event(CMD_EVENT_DSP_FILTER_DEINIT, NULL);
            if (string_is_empty(settings->paths.path_audio_dsp_plugin))
               break;
            audio_driver_dsp_filter_init(settings->paths.path_audio_dsp_plugin);
         }
         break;
      case CMD_EVENT_GPU_RECORD_DEINIT:
         video_driver_gpu_record_deinit();
         break;
      case CMD_EVENT_RECORD_DEINIT:
         if (!recording_deinit())
            return false;
         break;
      case CMD_EVENT_RECORD_INIT:
         command_event(CMD_EVENT_HISTORY_DEINIT, NULL);
         if (!recording_init())
            return false;
         break;
      case CMD_EVENT_HISTORY_DEINIT:
         if (g_defaults.content_history)
         {
            playlist_write_file(g_defaults.content_history);
            playlist_free(g_defaults.content_history);
         }
         g_defaults.content_history = NULL;

         if (g_defaults.music_history)
         {
            playlist_write_file(g_defaults.music_history);
            playlist_free(g_defaults.music_history);
         }
         g_defaults.music_history = NULL;

#ifdef HAVE_FFMPEG
         if (g_defaults.video_history)
         {
            playlist_write_file(g_defaults.video_history);
            playlist_free(g_defaults.video_history);
         }
         g_defaults.video_history = NULL;

#endif

#ifdef HAVE_IMAGEVIEWER
         if (g_defaults.image_history)
         {
            playlist_write_file(g_defaults.image_history);
            playlist_free(g_defaults.image_history);
         }
         g_defaults.image_history = NULL;
#endif
         break;
      case CMD_EVENT_HISTORY_INIT:
         {
            settings_t *settings          = config_get_ptr();
            unsigned content_history_size = settings->uints.content_history_size;

            command_event(CMD_EVENT_HISTORY_DEINIT, NULL);

            if (!settings->bools.history_list_enable)
               return false;

            RARCH_LOG("%s: [%s].\n",
                  msg_hash_to_str(MSG_LOADING_HISTORY_FILE),
                  settings->paths.path_content_history);
            g_defaults.content_history = playlist_init(
                  settings->paths.path_content_history,
                  content_history_size);

            RARCH_LOG("%s: [%s].\n",
                  msg_hash_to_str(MSG_LOADING_HISTORY_FILE),
                  settings->paths.path_content_music_history);
            g_defaults.music_history = playlist_init(
                  settings->paths.path_content_music_history,
                  content_history_size);

#ifdef HAVE_FFMPEG
            RARCH_LOG("%s: [%s].\n",
                  msg_hash_to_str(MSG_LOADING_HISTORY_FILE),
                  settings->paths.path_content_video_history);
            g_defaults.video_history = playlist_init(
                  settings->paths.path_content_video_history,
                  content_history_size);
#endif

#ifdef HAVE_IMAGEVIEWER
            RARCH_LOG("%s: [%s].\n",
                  msg_hash_to_str(MSG_LOADING_HISTORY_FILE),
                  settings->paths.path_content_image_history);
            g_defaults.image_history = playlist_init(
                  settings->paths.path_content_image_history,
                  content_history_size);
#endif
         }
         break;
      case CMD_EVENT_CORE_INFO_DEINIT:
         core_info_deinit_list();
         break;
      case CMD_EVENT_CORE_INFO_INIT:
         {
            settings_t *settings      = config_get_ptr();
            command_event(CMD_EVENT_CORE_INFO_DEINIT, NULL);

            if (!string_is_empty(settings->paths.directory_libretro))
               core_info_init_list();
         }
         break;
      case CMD_EVENT_CORE_DEINIT:
         {
            struct retro_hw_render_callback *hwr = NULL;
            content_reset_savestate_backups();
            hwr = video_driver_get_hw_context();
            command_event_deinit_core(true);

            if (hwr)
               memset(hwr, 0, sizeof(*hwr));

            break;
         }
      case CMD_EVENT_CORE_INIT:
         content_reset_savestate_backups();
         if (!command_event_init_core((enum rarch_core_type*)data))
            return false;
         break;
      case CMD_EVENT_VIDEO_APPLY_STATE_CHANGES:
         video_driver_apply_state_changes();
         break;
      case CMD_EVENT_VIDEO_SET_NONBLOCKING_STATE:
         boolean = true; /* fall-through */
      case CMD_EVENT_VIDEO_SET_BLOCKING_STATE:
         video_driver_set_nonblock_state(boolean);
         break;
      case CMD_EVENT_VIDEO_SET_ASPECT_RATIO:
         video_driver_set_aspect_ratio();
         break;
      case CMD_EVENT_AUDIO_SET_NONBLOCKING_STATE:
         boolean = true; /* fall-through */
      case CMD_EVENT_AUDIO_SET_BLOCKING_STATE:
         audio_driver_set_nonblocking_state(boolean);
         break;
      case CMD_EVENT_OVERLAY_SET_SCALE_FACTOR:
         {
#ifdef HAVE_OVERLAY
            settings_t *settings      = config_get_ptr();
            input_overlay_set_scale_factor(overlay_ptr, settings->floats.input_overlay_scale);
#endif
         }
         break;
      case CMD_EVENT_OVERLAY_SET_ALPHA_MOD:
         {
#ifdef HAVE_OVERLAY
            settings_t *settings      = config_get_ptr();
            input_overlay_set_alpha_mod(overlay_ptr, settings->floats.input_overlay_opacity);
#endif
         }
         break;
      case CMD_EVENT_AUDIO_REINIT:
         {
            driver_uninit(DRIVER_AUDIO_MASK);
            drivers_init(DRIVER_AUDIO_MASK);
         }
         break;
      case CMD_EVENT_RESET_CONTEXT:
         {
            /* RARCH_DRIVER_CTL_UNINIT clears the callback struct so we
             * need to make sure to keep a copy */
            struct retro_hw_render_callback hwr_copy;
            struct retro_hw_render_callback *hwr = video_driver_get_hw_context();
            const struct retro_hw_render_context_negotiation_interface *iface =
               video_driver_get_context_negotiation_interface();
            memcpy(&hwr_copy, hwr, sizeof(hwr_copy));

            driver_uninit(DRIVERS_CMD_ALL);

            memcpy(hwr, &hwr_copy, sizeof(*hwr));
            video_driver_set_context_negotiation_interface(iface);

            drivers_init(DRIVERS_CMD_ALL);
         }
         break;
      case CMD_EVENT_SHUTDOWN:
#if defined(__linux__) && !defined(ANDROID)
         runloop_msg_queue_push(msg_hash_to_str(MSG_VALUE_SHUTTING_DOWN), 1, 180, true);
         command_event(CMD_EVENT_MENU_SAVE_CURRENT_CONFIG, NULL);
         command_event(CMD_EVENT_QUIT, NULL);
         system("shutdown -P now");
#endif
         break;
      case CMD_EVENT_REBOOT:
#if defined(__linux__) && !defined(ANDROID)
         runloop_msg_queue_push(msg_hash_to_str(MSG_VALUE_REBOOTING), 1, 180, true);
         command_event(CMD_EVENT_MENU_SAVE_CURRENT_CONFIG, NULL);
         command_event(CMD_EVENT_QUIT, NULL);
         system("shutdown -r now");
#endif
         break;
      case CMD_EVENT_RESUME:
         rarch_menu_running_finished();
         if (ui_companion_is_on_foreground())
            ui_companion_driver_toggle();
         break;
      case CMD_EVENT_RESTART_RETROARCH:
         if (!frontend_driver_set_fork(FRONTEND_FORK_RESTART))
            return false;
#ifndef HAVE_DYNAMIC
         command_event(CMD_EVENT_QUIT, NULL);
#endif
         break;
      case CMD_EVENT_MENU_SAVE_CURRENT_CONFIG:
         command_event_save_current_config(OVERRIDE_NONE);
         break;
      case CMD_EVENT_MENU_SAVE_CURRENT_CONFIG_OVERRIDE_CORE:
         command_event_save_current_config(OVERRIDE_CORE);
         break;
      case CMD_EVENT_MENU_SAVE_CURRENT_CONFIG_OVERRIDE_GAME:
         command_event_save_current_config(OVERRIDE_GAME);
         break;
      case CMD_EVENT_MENU_SAVE_CONFIG:
         if (!command_event_save_core_config())
            return false;
         break;
      case CMD_EVENT_SHADERS_APPLY_CHANGES:
#ifdef HAVE_MENU
         menu_shader_manager_apply_changes();
#endif
         break;
      case CMD_EVENT_PAUSE_CHECKS:
         {
            bool is_paused            = false;
            bool is_idle              = false;
            bool is_slowmotion        = false;
            bool is_perfcnt_enable    = false;

            runloop_get_status(&is_paused, &is_idle, &is_slowmotion,
                  &is_perfcnt_enable);

            if (is_paused)
            {
               RARCH_LOG("%s\n", msg_hash_to_str(MSG_PAUSED));
               command_event(CMD_EVENT_AUDIO_STOP, NULL);

               runloop_msg_queue_push(msg_hash_to_str(MSG_PAUSED), 1,
                     1, true);

               if (!is_idle)
                  video_driver_cached_frame();
            }
            else
            {
               RARCH_LOG("%s\n", msg_hash_to_str(MSG_UNPAUSED));
               command_event(CMD_EVENT_AUDIO_START, NULL);
            }
         }
         break;
      case CMD_EVENT_PAUSE_TOGGLE:
         boolean = rarch_ctl(RARCH_CTL_IS_PAUSED,  NULL);
         boolean = !boolean;
         rarch_ctl(RARCH_CTL_SET_PAUSED, &boolean);
         command_event(CMD_EVENT_PAUSE_CHECKS, NULL);
         break;
      case CMD_EVENT_UNPAUSE:
         boolean = false;

         rarch_ctl(RARCH_CTL_SET_PAUSED, &boolean);
         command_event(CMD_EVENT_PAUSE_CHECKS, NULL);
         break;
      case CMD_EVENT_PAUSE:
         boolean = true;

         rarch_ctl(RARCH_CTL_SET_PAUSED, &boolean);
         command_event(CMD_EVENT_PAUSE_CHECKS, NULL);
         break;
      case CMD_EVENT_MENU_PAUSE_LIBRETRO:
#ifdef HAVE_MENU
         if (menu_driver_is_alive())
         {
            settings_t *settings      = config_get_ptr();
            if (settings->bools.menu_pause_libretro)
               command_event(CMD_EVENT_AUDIO_STOP, NULL);
            else
               command_event(CMD_EVENT_AUDIO_START, NULL);
         }
         else
         {
            settings_t *settings      = config_get_ptr();
            if (settings->bools.menu_pause_libretro)
               command_event(CMD_EVENT_AUDIO_START, NULL);
         }
#endif
         break;
      case CMD_EVENT_SHADER_DIR_DEINIT:
         dir_free_shader();
         break;
      case CMD_EVENT_SHADER_DIR_INIT:
         command_event(CMD_EVENT_SHADER_DIR_DEINIT, NULL);

         if (!dir_init_shader())
            return false;
         break;
      case CMD_EVENT_BSV_MOVIE_DEINIT:
         bsv_movie_deinit();
         break;
      case CMD_EVENT_BSV_MOVIE_INIT:
         command_event(CMD_EVENT_BSV_MOVIE_DEINIT, NULL);
         bsv_movie_init();
         break;
#ifdef HAVE_NETWORKING
      case CMD_EVENT_NETPLAY_DEINIT:
         deinit_netplay();
         break;
      case CMD_EVENT_NETWORK_DEINIT:
         network_deinit();
         break;
      case CMD_EVENT_NETWORK_INIT:
         network_init();
         break;
      /* init netplay manually */
      case CMD_EVENT_NETPLAY_INIT:
         {
            char       *hostname = (char *) data;
            settings_t *settings = config_get_ptr();

            command_event(CMD_EVENT_NETPLAY_DEINIT, NULL);

            if (!init_netplay(NULL, hostname ? hostname :
               settings->paths.netplay_server,
               settings->uints.netplay_port))
            {
               command_event(CMD_EVENT_NETPLAY_DEINIT, NULL);
               return false;
            }

            /* Disable rewind & sram autosave if it was enabled
               TODO: Add a setting for these tweaks */
            state_manager_event_deinit();
#ifdef HAVE_THREADS
            autosave_deinit();
#endif
         }
         break;
      /* init netplay via lobby when content is loaded */
      case CMD_EVENT_NETPLAY_INIT_DIRECT:
         {
            /* buf is expected to be address|port */
            char *buf = (char *)data;
            static struct string_list *hostname = NULL;
            hostname = string_split(buf, "|");

            command_event(CMD_EVENT_NETPLAY_DEINIT, NULL);

            RARCH_LOG("[netplay] connecting to %s:%d\n",
               hostname->elems[0].data, !string_is_empty(hostname->elems[1].data)
               ? atoi(hostname->elems[1].data) : 55435);

            if (!init_netplay(NULL, hostname->elems[0].data,
               !string_is_empty(hostname->elems[1].data)
               ? atoi(hostname->elems[1].data) : 55435))
            {
               command_event(CMD_EVENT_NETPLAY_DEINIT, NULL);
               string_list_free(hostname);
               return false;
            }

            string_list_free(hostname);

            /* Disable rewind if it was enabled
               TODO: Add a setting for these tweaks */
            state_manager_event_deinit();
#ifdef HAVE_THREADS
            autosave_deinit();
#endif
         }
         break;
      /* init netplay via lobby when content is not loaded */
      case CMD_EVENT_NETPLAY_INIT_DIRECT_DEFERRED:
         {
            /* buf is expected to be address|port */
            char *buf = (char *)data;
            static struct string_list *hostname = NULL;
            hostname = string_split(buf, "|");

            command_event(CMD_EVENT_NETPLAY_DEINIT, NULL);

            RARCH_LOG("[netplay] connecting to %s:%d\n",
               hostname->elems[0].data, !string_is_empty(hostname->elems[1].data)
               ? atoi(hostname->elems[1].data) : 55435);

            if (!init_netplay_deferred(hostname->elems[0].data,
               !string_is_empty(hostname->elems[1].data)
               ? atoi(hostname->elems[1].data) : 55435))
            {
               command_event(CMD_EVENT_NETPLAY_DEINIT, NULL);
               string_list_free(hostname);
               return false;
            }

            string_list_free(hostname);

            /* Disable rewind if it was enabled
               TODO: Add a setting for these tweaks */
            state_manager_event_deinit();
#ifdef HAVE_THREADS
            autosave_deinit();
#endif
         }
         break;
      case CMD_EVENT_NETPLAY_FLIP_PLAYERS:
         netplay_driver_ctl(RARCH_NETPLAY_CTL_FLIP_PLAYERS, NULL);
         break;
      case CMD_EVENT_NETPLAY_GAME_WATCH:
         netplay_driver_ctl(RARCH_NETPLAY_CTL_GAME_WATCH, NULL);
         break;
#else
      case CMD_EVENT_NETPLAY_DEINIT:
      case CMD_EVENT_NETWORK_DEINIT:
      case CMD_EVENT_NETWORK_INIT:
      case CMD_EVENT_NETPLAY_INIT:
      case CMD_EVENT_NETPLAY_INIT_DIRECT:
      case CMD_EVENT_NETPLAY_INIT_DIRECT_DEFERRED:
      case CMD_EVENT_NETPLAY_FLIP_PLAYERS:
      case CMD_EVENT_NETPLAY_GAME_WATCH:
         return false;
#endif
      case CMD_EVENT_FULLSCREEN_TOGGLE:
         {
            settings_t *settings      = config_get_ptr();
            bool new_fullscreen_state = !settings->bools.video_fullscreen;
            if (!video_driver_has_windowed())
               return false;

            /* If we go fullscreen we drop all drivers and
             * reinitialize to be safe. */
            configuration_set_bool(settings, settings->bools.video_fullscreen,
                  new_fullscreen_state);

            command_event(CMD_EVENT_REINIT, NULL);
            if (settings->bools.video_fullscreen)
               video_driver_hide_mouse();
            else
               video_driver_show_mouse();
         }
         break;
      case CMD_EVENT_COMMAND_DEINIT:
         input_driver_deinit_command();
         break;
      case CMD_EVENT_COMMAND_INIT:
         command_event(CMD_EVENT_COMMAND_DEINIT, NULL);
         input_driver_init_command();
         break;
      case CMD_EVENT_REMOTE_DEINIT:
         input_driver_deinit_remote();
         break;
      case CMD_EVENT_REMOTE_INIT:
         command_event(CMD_EVENT_REMOTE_DEINIT, NULL);
         input_driver_init_remote();
         break;
      case CMD_EVENT_LOG_FILE_DEINIT:
         retro_main_log_file_deinit();
         break;
      case CMD_EVENT_DISK_APPEND_IMAGE:
         {
            const char *path = (const char*)data;
            if (string_is_empty(path))
               return false;
            return command_event_disk_control_append_image(path);
         }
      case CMD_EVENT_DISK_EJECT_TOGGLE:
         {
            rarch_system_info_t *info = runloop_get_system_info();

            if (info && info->disk_control_cb.get_num_images)
            {
               const struct retro_disk_control_callback *control =
                  (const struct retro_disk_control_callback*)
                  &info->disk_control_cb;

               if (control)
               {
                  bool new_state = !control->get_eject_state();
                  command_event_disk_control_set_eject(new_state, true);
               }
            }
            else
               runloop_msg_queue_push(
                     msg_hash_to_str(MSG_CORE_DOES_NOT_SUPPORT_DISK_OPTIONS),
                     1, 120, true);
         }
         break;
      case CMD_EVENT_DISK_NEXT:
         {
            rarch_system_info_t *info = runloop_get_system_info();

            if (info && info->disk_control_cb.get_num_images)
            {
               const struct retro_disk_control_callback *control =
                  (const struct retro_disk_control_callback*)
                  &info->disk_control_cb;

               if (!control)
                  return false;

               if (!control->get_eject_state())
                  return false;

               command_event_check_disk_next(control);
            }
            else
               runloop_msg_queue_push(
                     msg_hash_to_str(MSG_CORE_DOES_NOT_SUPPORT_DISK_OPTIONS),
                     1, 120, true);
         }
         break;
      case CMD_EVENT_DISK_PREV:
         {
            rarch_system_info_t *info = runloop_get_system_info();

            if (info && info->disk_control_cb.get_num_images)
            {
               const struct retro_disk_control_callback *control =
                  (const struct retro_disk_control_callback*)
                  &info->disk_control_cb;

               if (!control)
                  return false;

               if (!control->get_eject_state())
                  return false;

               command_event_check_disk_prev(control);
            }
            else
               runloop_msg_queue_push(
                     msg_hash_to_str(MSG_CORE_DOES_NOT_SUPPORT_DISK_OPTIONS),
                     1, 120, true);
         }
         break;
      case CMD_EVENT_RUMBLE_STOP:
         {
            unsigned i;
            for (i = 0; i < MAX_USERS; i++)
            {
               input_driver_set_rumble_state(i, RETRO_RUMBLE_STRONG, 0);
               input_driver_set_rumble_state(i, RETRO_RUMBLE_WEAK, 0);
            }
         }
         break;
      case CMD_EVENT_GRAB_MOUSE_TOGGLE:
         {
            bool ret = false;
            static bool grab_mouse_state  = false;

            grab_mouse_state = !grab_mouse_state;

            if (grab_mouse_state)
               ret = input_driver_grab_mouse();
            else
               ret = input_driver_ungrab_mouse();

            if (!ret)
               return false;

            RARCH_LOG("%s: %s.\n",
                  msg_hash_to_str(MSG_GRAB_MOUSE_STATE),
                  grab_mouse_state ? "yes" : "no");

            if (grab_mouse_state)
               video_driver_hide_mouse();
            else
               video_driver_show_mouse();
         }
         break;
      case CMD_EVENT_GAME_FOCUS_TOGGLE:
         {
            static bool game_focus_state  = false;
            intptr_t                 mode = (intptr_t)data;

            /* mode = -1: restores current game focus state
             * mode =  1: force set game focus, instead of toggling
             * any other: toggle
             */
            if (mode == 1)
                game_focus_state = true;
            else if (mode != -1)
                game_focus_state = !game_focus_state;

            RARCH_LOG("%s: %s.\n",
                  "Game focus is: ",
                  game_focus_state ? "on" : "off");

            if (game_focus_state)
            {
               input_driver_grab_mouse();
               video_driver_hide_mouse();
               input_driver_set_hotkey_block();
               input_driver_keyboard_mapping_set_block(1);
               if (mode != -1)
                  runloop_msg_queue_push(msg_hash_to_str(MSG_GAME_FOCUS_ON),
                        1, 120, true);
            }
            else
            {
               input_driver_ungrab_mouse();
               video_driver_show_mouse();
               input_driver_unset_hotkey_block();
               input_driver_keyboard_mapping_set_block(0);
               if (mode != -1)
                  runloop_msg_queue_push(msg_hash_to_str(MSG_GAME_FOCUS_OFF),
                        1, 120, true);
            }

         }
         break;
      case CMD_EVENT_PERFCNT_REPORT_FRONTEND_LOG:
         rarch_perf_log();
         break;
      case CMD_EVENT_VOLUME_UP:
         command_event_set_volume(0.5f);
         break;
      case CMD_EVENT_VOLUME_DOWN:
         command_event_set_volume(-0.5f);
         break;
      case CMD_EVENT_MIXER_VOLUME_UP:
         command_event_set_mixer_volume(0.5f);
         break;
      case CMD_EVENT_MIXER_VOLUME_DOWN:
         command_event_set_mixer_volume(-0.5f);
         break;
      case CMD_EVENT_SET_FRAME_LIMIT:
         rarch_ctl(RARCH_CTL_SET_FRAME_LIMIT, NULL);
         break;
      case CMD_EVENT_DISABLE_OVERRIDES:
         command_event_disable_overrides();
         break;
      case CMD_EVENT_RESTORE_REMAPS:
         command_event_restore_remaps();
         break;
      case CMD_EVENT_RESTORE_DEFAULT_SHADER_PRESET:
         command_event_restore_default_shader_preset();
         break;
      case CMD_EVENT_LIBUI_TEST:
#if HAVE_LIBUI
         libui_main();
#endif
         break;
      case CMD_EVENT_NONE:
         return false;
   }

   return true;
}<|MERGE_RESOLUTION|>--- conflicted
+++ resolved
@@ -1868,16 +1868,9 @@
             if (settings->bools.rewind_enable)
             {
 #ifdef HAVE_NETWORKING
-<<<<<<< HEAD
-            /* Only enable state manager if netplay is not underway
-               TODO: Add a setting for these tweaks */
-            if (settings->bools.rewind_enable
-               && !netplay_driver_ctl(RARCH_NETPLAY_CTL_IS_ENABLED, NULL))
-=======
-               /* Only enable state manager if netplay is not underway 
+               /* Only enable state manager if netplay is not underway
 TODO: Add a setting for these tweaks */
                if (!netplay_driver_ctl(RARCH_NETPLAY_CTL_IS_ENABLED, NULL))
->>>>>>> 4dd3d897
 #endif
                {
                   state_manager_event_init((unsigned)settings->rewind_buffer_size);
