/*  RetroArch - A frontend for libretro.
 *  Copyright (C) 2010-2014 - Hans-Kristian Arntzen
 *  Copyright (C) 2011-2016 - Daniel De Matteis
 *  Copyright (C) 2016-2019 - Brad Parker
 *
 *  RetroArch is free software: you can redistribute it and/or modify it under the terms
 *  of the GNU General Public License as published by the Free Software Found-
 *  ation, either version 3 of the License, or (at your option) any later version.
 *
 *  RetroArch is distributed in the hope that it will be useful, but WITHOUT ANY WARRANTY;
 *  without even the implied warranty of MERCHANTABILITY or FITNESS FOR A PARTICULAR
 *  PURPOSE.  See the GNU General Public License for more details.
 *
 *  You should have received a copy of the GNU General Public License along with RetroArch.
 *  If not, see <http://www.gnu.org/licenses/>.
 */

#ifndef __CONFIG_DEF_H
#define __CONFIG_DEF_H

#include <boolean.h>
#include <audio/audio_resampler.h>
#include "configuration.h"
#include "gfx/video_defines.h"
#include "input/input_defines.h"

#ifdef HAVE_CONFIG_H
#include "config.h"
#endif

#ifdef HAVE_NETWORKING
#include "network/netplay/netplay_defines.h"
#endif

/* Required for 3DS display mode setting */
#if defined(_3DS)
#include "gfx/common/ctr_defines.h"
#endif

/* Required for OpenDingux IPU filter + refresh
 * rate settings */
#if defined(DINGUX)
#include "dingux/dingux_utils.h"
#endif

/* Required for 'show inputs on overlay' setting */
#if defined(HAVE_OVERLAY)
#include "../input/input_overlay.h"
#endif

/* Required for Steam enum settings */
#if defined(HAVE_MIST)
#include "steam/steam.h"
#endif

#if defined(HW_RVL)
#define MAX_GAMMA_SETTING 30
#elif defined(GEKKO)
#define MAX_GAMMA_SETTING 2
#else
#define MAX_GAMMA_SETTING 1
#endif

#if defined(XENON) || defined(_XBOX360) || defined(__PSL1GHT__) || defined(__PS3__)
#define DEFAULT_ASPECT_RATIO 1.7778f
#elif defined(_XBOX1) || defined(GEKKO) || defined(ANDROID)
#define DEFAULT_ASPECT_RATIO 1.3333f
#else
#define DEFAULT_ASPECT_RATIO 1.3333f
#endif

#if defined(GEKKO)
#define DEFAULT_MOUSE_SCALE 1
#endif

#define DEFAULT_TOUCH_SCALE 1

#if defined(RARCH_MOBILE) || defined(HAVE_LIBNX) || defined(__WINRT__) || defined(EMSCRIPTEN)
#define DEFAULT_POINTER_ENABLE true
#else
#define DEFAULT_POINTER_ENABLE false
#endif

/* Certain platforms might have assets stored in the bundle that
 * we need to extract to a user-writable directory on first boot.
 *
 * Examples include: Android, iOS/OSX) */
#if defined(ANDROID) || defined(__APPLE__)
#define DEFAULT_BUNDLE_ASSETS_EXTRACT_ENABLE true
#else
#define DEFAULT_BUNDLE_ASSETS_EXTRACT_ENABLE false
#endif

#ifdef HAVE_MATERIALUI
/* Show icons to the left of each menu entry */
#define DEFAULT_MATERIALUI_ICONS_ENABLE true
/* Show boolean option ON/OFF icons */
#define DEFAULT_MATERIALUI_SWITCH_ICONS true
/* Show system-specific icons in the playlists tab */
#define DEFAULT_MATERIALUI_PLAYLIST_ICONS_ENABLE true
#endif

/* Material UI colour theme */
#define DEFAULT_MATERIALUI_THEME MATERIALUI_THEME_OZONE_DARK

/* Type of animation to use when performing menu transitions
 * > 'Auto' follows Material UI standards:
 *   - Slide when switching between parent menus (tabs)
 *   - Fade when changing levels in a menu
 * Note: Not wrapping this with a HAVE_MATERIALUI ifdef
 * because there's too much baggage involved... */
#define DEFAULT_MATERIALUI_TRANSITION_ANIM MATERIALUI_TRANSITION_ANIM_AUTO

/* Adjust menu padding etc. to better fit the
 * screen when using landscape layouts */
#if defined(RARCH_MOBILE)
#define DEFAULT_MATERIALUI_LANDSCAPE_LAYOUT_OPTIMIZATION MATERIALUI_LANDSCAPE_LAYOUT_OPTIMIZATION_DISABLED
#else
#define DEFAULT_MATERIALUI_LANDSCAPE_LAYOUT_OPTIMIZATION MATERIALUI_LANDSCAPE_LAYOUT_OPTIMIZATION_ALWAYS
#endif

/* Show/hide navigation bar
 * > When hidden, MaterialUI menu navigation
 *   behaves like RGUI */
#define DEFAULT_MATERIALUI_SHOW_NAV_BAR true

/* Reposition navigation bar to make better use
 * of screen space when using landscape layouts */
#define DEFAULT_MATERIALUI_AUTO_ROTATE_NAV_BAR true

/* Default portrait/landscape playlist view modes
 * (when thumbnails are enabled) */
#define DEFAULT_MATERIALUI_THUMBNAIL_VIEW_PORTRAIT MATERIALUI_THUMBNAIL_VIEW_PORTRAIT_LIST_SMALL
#define DEFAULT_MATERIALUI_THUMBNAIL_VIEW_LANDSCAPE MATERIALUI_THUMBNAIL_VIEW_LANDSCAPE_LIST_MEDIUM

/* Enable second thumbnail when using 'list view'
 * thumbnail views
 * Note: Second thumbnail will only be drawn if
 * display has sufficient horizontal real estate */
#if defined(RARCH_MOBILE)
#define DEFAULT_MATERIALUI_DUAL_THUMBNAIL_LIST_VIEW_ENABLE false
#else
#define DEFAULT_MATERIALUI_DUAL_THUMBNAIL_LIST_VIEW_ENABLE true
#endif

/* Draw solid colour 4:3 background when rendering
 * thumbnails
 * > Helps to unify menu appearance when viewing
 *   thumbnails of different sizes */
#define DEFAULT_MATERIALUI_THUMBNAIL_BACKGROUND_ENABLE true

#define DEFAULT_SCREEN_BRIGHTNESS 100

#define DEFAULT_CRT_SWITCH_RESOLUTION CRT_SWITCH_NONE

#define DEFAULT_CRT_SWITCH_RESOLUTION_SUPER 2560

#define DEFAULT_CRT_SWITCH_CENTER_ADJUST 0

#define DEFAULT_CRT_SWITCH_PORCH_ADJUST 0

#define DEFAULT_CRT_SWITCH_HIRES_MENU true

#define DEFAULT_HISTORY_LIST_ENABLE true

#define DEFAULT_PLAYLIST_ENTRY_RENAME true

#define DEFAULT_WIFI_ENABLE true

#define DEFAULT_ACCESSIBILITY_ENABLE false

#define DEFAULT_ACCESSIBILITY_NARRATOR_SPEECH_SPEED 5

#define DEFAULT_DRIVER_SWITCH_ENABLE true

#define DEFAULT_USER_LANGUAGE 0

#define DEFAULT_GAMEMODE_ENABLE true

#if (defined(_WIN32) && !defined(_XBOX)) || (defined(__linux) && !defined(ANDROID) && !defined(HAVE_LAKKA)) || (defined(__MACH__) && !defined(IOS)) || defined(EMSCRIPTEN)
#define DEFAULT_MOUSE_ENABLE true
#else
#define DEFAULT_MOUSE_ENABLE false
#endif

#ifdef HAVE_CHEEVOS
#define DEFAULT_CHEEVOS_ENABLE false
#define DEFAULT_CHEEVOS_APPEARANCE_ANCHOR 0 /* CHEEVOS_APPEARANCE_ANCHOR_TOPLEFT */
#define DEFAULT_CHEEVOS_APPEARANCE_PADDING_AUTO true
#define DEFAULT_CHEEVOS_APPEARANCE_PADDING_H 0.0f
#define DEFAULT_CHEEVOS_APPEARANCE_PADDING_V 0.0f
#define DEFAULT_CHEEVOS_VISIBILITY_SUMMARY 1 /* RCHEEVOS_SUMMARY_HASCHEEVOS */
#define DEFAULT_CHEEVOS_VISIBILITY_UNLOCK true
#define DEFAULT_CHEEVOS_VISIBILITY_MASTERY true
#define DEFAULT_CHEEVOS_VISIBILITY_ACCOUNT true
#define DEFAULT_CHEEVOS_VISIBILITY_LBOARD_START true
#define DEFAULT_CHEEVOS_VISIBILITY_LBOARD_SUBMIT true
#define DEFAULT_CHEEVOS_VISIBILITY_LBOARD_CANCEL true
#define DEFAULT_CHEEVOS_VISIBILITY_LBOARD_TRACKERS true
#define DEFAULT_CHEEVOS_VISIBILITY_PROGRESS_TRACKER true
#endif

/* VIDEO */

#if defined(_XBOX360)
#define DEFAULT_GAMMA 1
#else
#define DEFAULT_GAMMA 0
#endif

/* Windowed
 * Real x resolution = aspect * base_size * x scale
 * Real y resolution = base_size * y scale
 */
#define DEFAULT_SCALE 3

/* Fullscreen */

/* To start in Fullscreen, or not. */

#if defined(HAVE_STEAM) || defined(DINGUX) || defined(__WINRT__) || defined(WINAPI_FAMILY) && WINAPI_FAMILY == WINAPI_FAMILY_PHONE_APP
/* Start in fullscreen mode for Steam and Dingux
 * WinRT and Winapi Family builds */
#define DEFAULT_FULLSCREEN true
#else
#define DEFAULT_FULLSCREEN false
#endif

/* To use windowed mode or not when going fullscreen. */
#if defined(__WINRT__) || defined(WINAPI_FAMILY) && WINAPI_FAMILY == WINAPI_FAMILY_PHONE_APP
/* Do not use windowed mode for WinRT and Winapi Family builds on the Xbox UWP with fixed resolution shrinks the image into the left top corner of the screen with some libretro cores */
#define DEFAULT_WINDOWED_FULLSCREEN false
#else
#define DEFAULT_WINDOWED_FULLSCREEN true 
#endif 

/* Enable automatic switching of the screen refresh rate when using the specified screen mode(s),
 * based on running core/content */
#define DEFAULT_AUTOSWITCH_REFRESH_RATE AUTOSWITCH_REFRESH_RATE_EXCLUSIVE_FULLSCREEN

/* Which monitor to prefer. 0 is any monitor, 1 and up selects
 * specific monitors, 1 being the first monitor. */
#define DEFAULT_MONITOR_INDEX 0

/* Window */

/* DEFAULT_WINDOW_DECORATIONS:
   Whether to show the usual window decorations like border, titlebar etc. */
#ifdef WEBOS
#define DEFAULT_WINDOW_DECORATIONS false
#else
#define DEFAULT_WINDOW_DECORATIONS true
#endif

/* Amount of transparency to use for the main window.
 * 1 is the most transparent while 100 is opaque. */
#define DEFAULT_WINDOW_OPACITY 100

/* DEFAULT_WINDOW_SAVE_POSITIONS:
 * Whether to remember window positions
 * NOTE: Only enabled for desktop Windows
 * at present. */
#define DEFAULT_WINDOW_SAVE_POSITIONS false

/* Whether to use custom (fixed size)
 * window dimensions in windowed mode. */
#ifdef WEBOS
#define DEFAULT_WINDOW_CUSTOM_SIZE_ENABLE true
#else
#define DEFAULT_WINDOW_CUSTOM_SIZE_ENABLE false
#endif

/* Window dimensions when using a fixed size
 * window. A value of 0 disables fixed size
 * windows, using nominal dimensions of
 * window scale multiplied by the core
 * framebuffer size. */
#if defined(WEBOS)
#define DEFAULT_WINDOW_WIDTH  1920
#define DEFAULT_WINDOW_HEIGHT 1080
#else
#define DEFAULT_WINDOW_WIDTH  1280
#define DEFAULT_WINDOW_HEIGHT 720
#endif

/* Maximum auto-set window dimensions
 * when not using a fixed size window */
#define DEFAULT_WINDOW_AUTO_WIDTH_MAX  1920
#define DEFAULT_WINDOW_AUTO_HEIGHT_MAX 1080

/* Fullscreen resolution. A value of 0 uses the desktop
 * resolution. */
#if defined(DINGUX)
#define DEFAULT_FULLSCREEN_X 320
#define DEFAULT_FULLSCREEN_Y 240
#elif defined(__WINRT__) || defined(WINAPI_FAMILY) && WINAPI_FAMILY == WINAPI_FAMILY_PHONE_APP
#define DEFAULT_FULLSCREEN_X 1920
#define DEFAULT_FULLSCREEN_Y 1080
#else
#define DEFAULT_FULLSCREEN_X 0
#define DEFAULT_FULLSCREEN_Y 0
#endif

#if defined(HAVE_WINDOW_OFFSET)
/* Screen offsets to center content in CTRs */
#define DEFAULT_WINDOW_OFFSET_X 0
#define DEFAULT_WINDOW_OFFSET_Y 0
#endif

/* Number of threads to use for video recording */
#define DEFAULT_VIDEO_RECORD_THREADS 2

#if defined(RARCH_CONSOLE) || defined(__APPLE__)
#define DEFAULT_LOAD_DUMMY_ON_CORE_SHUTDOWN false
#else
#define DEFAULT_LOAD_DUMMY_ON_CORE_SHUTDOWN true
#endif
#define DEFAULT_CHECK_FIRMWARE_BEFORE_LOADING false

/* Specifies whether cores are allowed to
 * present core options in category submenus */
#define DEFAULT_CORE_OPTION_CATEGORY_ENABLE true

/* Specifies whether to cache core info
 * into a single (compressed) file for improved
 * load times on platforms with slow IO */
#define DEFAULT_CORE_INFO_CACHE_ENABLE true

/* Specifies whether to ignore core info
 * savestate capabilities, allowing to
 * experiment with related features
 * (run ahead, rewind, etc) */
#define DEFAULT_CORE_INFO_SAVESTATE_BYPASS false

/* Specifies whether to 'reload' (fork and quit)
 * RetroArch when launching content with the
 * currently loaded core
 * > Only relevant on platforms without dynamic core
 *   loading support
 * > Setting this to 'false' will decrease loading
 *   times when required core is already running,
 *   but may cause stability issues (if core misbehaves) */
#ifndef HAVE_DYNAMIC
#define DEFAULT_ALWAYS_RELOAD_CORE_ON_RUN_CONTENT true
#endif

/* Forcibly disable composition.
 * Only valid on Windows Vista/7/8 for now. */
#define DEFAULT_DISABLE_COMPOSITION false

/* Video VSYNC (recommended) */
#define DEFAULT_VSYNC true

/* Vulkan specific */
#define DEFAULT_MAX_SWAPCHAIN_IMAGES 3

/* D3D1x specific */
#if defined(__WINRT__) || defined(WINAPI_FAMILY) && WINAPI_FAMILY == WINAPI_FAMILY_PHONE_APP
#define DEFAULT_WAITABLE_SWAPCHAINS false
#else
#define DEFAULT_WAITABLE_SWAPCHAINS true
#endif
#define DEFAULT_MAX_FRAME_LATENCY 1
#define MAXIMUM_MAX_FRAME_LATENCY 4

/* GL specific */
#define DEFAULT_ADAPTIVE_VSYNC false

/* Attempts to hard-synchronize CPU and GPU.
 * Can reduce latency at cost of performance. */
#define DEFAULT_HARD_SYNC false

/* Configures how many frames the GPU can run ahead of CPU.
 * 0: Syncs to GPU immediately.
 * 1: Syncs to previous frame.
 * 2: Etc ...
 */
#define DEFAULT_HARD_SYNC_FRAMES 0

/* Sets how many milliseconds to delay after VSync before running the core.
 * Can reduce latency at cost of higher risk of stuttering.
 */
#define DEFAULT_FRAME_DELAY 0
#define MAXIMUM_FRAME_DELAY 19
#define DEFAULT_FRAME_DELAY_AUTO false

/* Inserts black frame(s) inbetween frames.
 * Useful for Higher Hz monitors (set to multiples of 60 Hz) who want to play 60 Hz 
 * material with eliminated  ghosting. video_refresh_rate should still be configured
 * as if it is a 60 Hz monitor (divide refresh rate by multiple of 60 Hz).
 */
#define DEFAULT_BLACK_FRAME_INSERTION 0

/* Uses a custom swap interval for VSync.
 * Set this to effectively halve monitor refresh rate.
 */
#define DEFAULT_SWAP_INTERVAL 1

/* Threaded video. Will possibly increase performance significantly
 * at the cost of worse synchronization and latency.
 */
#if defined(HAVE_LIBNX)
#define DEFAULT_VIDEO_THREADED true
#else
#define DEFAULT_VIDEO_THREADED false
#endif

#if defined(HAVE_THREADS)
#if defined(GEKKO) || defined(PSP) || defined(PS2)
/* For single-core consoles right now it's best to have this be disabled. */
#define DEFAULT_THREADED_DATA_RUNLOOP_ENABLE false
#else
#define DEFAULT_THREADED_DATA_RUNLOOP_ENABLE true
#endif
#else
#define DEFAULT_THREADED_DATA_RUNLOOP_ENABLE false
#endif

/* Set to true if HW render cores should get their private context. */
#define DEFAULT_VIDEO_SHARED_CONTEXT false

/* Sets GC/Wii screen width. */
#define DEFAULT_VIDEO_VI_WIDTH 640

#ifdef GEKKO
/* Removes 480i flicker, smooths picture a little. */
#define DEFAULT_VIDEO_VFILTER true

/* Allow overscan to be corrected on displays that
 * do not have proper 'pixel perfect' scaling */
#define DEFAULT_VIDEO_OVERSCAN_CORRECTION_TOP 0
#define DEFAULT_VIDEO_OVERSCAN_CORRECTION_BOTTOM 0
#endif

/* Smooths picture. */
#if defined(_3DS) || defined(GEKKO) || defined(HW_RVL) || defined(PSP) || defined(VITA) || defined(SN_TARGET_PSP2) || defined(PS2) || defined(_XBOX) || defined(DINGUX)
#define DEFAULT_VIDEO_SMOOTH true
#else
#define DEFAULT_VIDEO_SMOOTH false
#endif

/* Graphics context specific scaling */
#define DEFAULT_VIDEO_CTX_SCALING false

/* On resize and fullscreen, rendering area will stay 4:3 */
#define DEFAULT_FORCE_ASPECT true

/* Only applies to Android 9.0 (API 28) and up */
/* Choose if the screen will be able to write around the notch or not */
#define DEFAULT_NOTCH_WRITE_OVER_ENABLE false

/* Enable use of shaders. */
#ifdef RARCH_CONSOLE
#define DEFAULT_SHADER_ENABLE true
#else
#define DEFAULT_SHADER_ENABLE false
#endif

/* Should we enable hdr when its supported*/
#define DEFAULT_VIDEO_HDR_ENABLE false

/* The maximum nunmber of nits the actual display can show - needs to be calibrated */
#define DEFAULT_VIDEO_HDR_MAX_NITS 1000.0f

/* The number of nits that paper white is at */
#define DEFAULT_VIDEO_HDR_PAPER_WHITE_NITS 200.0f

/* The contrast setting for hdr used to calculate the display gamma by dividing this value by gamma 2.2  */
#define DEFAULT_VIDEO_HDR_CONTRAST 5.0f

/* Should we expand the colour gamut when using hdr */
#define DEFAULT_VIDEO_HDR_EXPAND_GAMUT true

/* When presets are saved they will be saved using the #reference 
 * directive by default */
#define DEFAULT_VIDEO_SHADER_PRESET_SAVE_REFERENCE_ENABLE true

#define DEFAULT_SHADER_DELAY 0

/* Only scale in integer steps.
 * The base size depends on system-reported geometry and aspect ratio.
 * If video_force_aspect is not set, X/Y will be integer scaled independently.
 * Overscale rounds up instead of down, default is downscale.
 */
#define DEFAULT_SCALE_INTEGER false
#define DEFAULT_SCALE_INTEGER_OVERSCALE false

/* Controls aspect ratio handling. */

/* 1:1 PAR */
#define DEFAULT_ASPECT_RATIO_AUTO false

#if defined(_XBOX360) || defined(__PS3__)
#define DEFAULT_ASPECT_RATIO_IDX ASPECT_RATIO_16_9
#elif defined(PSP) || defined(_3DS) || defined(HAVE_LIBNX) || defined(VITA)
#define DEFAULT_ASPECT_RATIO_IDX ASPECT_RATIO_CORE
#elif defined(RARCH_CONSOLE)
#define DEFAULT_ASPECT_RATIO_IDX ASPECT_RATIO_4_3
#else
#define DEFAULT_ASPECT_RATIO_IDX ASPECT_RATIO_CORE
#endif

#if defined(DINGUX)
/* Enables aspect ratio correction (1:1 PAR) when
 * using the IPU hardware scaler in Dingux devices */
#define DEFAULT_DINGUX_IPU_KEEP_ASPECT true
/* Sets image filtering method when using the
 * IPU hardware scaler in Dingux devices */
#if defined(RETROFW)
#define DEFAULT_DINGUX_IPU_FILTER_TYPE DINGUX_IPU_FILTER_NEAREST
#else
#define DEFAULT_DINGUX_IPU_FILTER_TYPE DINGUX_IPU_FILTER_BICUBIC
#endif

#if defined(DINGUX_BETA)
/* Sets refresh rate of integral LCD panel
 * in Dingux devices */
#define DEFAULT_DINGUX_REFRESH_RATE DINGUX_REFRESH_RATE_60HZ
#endif
#if defined(RS90) || defined(MIYOO)
/* Sets image filtering method on the RS90
 * when integer scaling is disabled */
#define DEFAULT_DINGUX_RS90_SOFTFILTER_TYPE DINGUX_RS90_SOFTFILTER_POINT
#endif
#endif

/* Save configuration file on exit. */
#define DEFAULT_CONFIG_SAVE_ON_EXIT true

/* Save active input remap file on exit/close content */
#define DEFAULT_REMAP_SAVE_ON_EXIT true

#define DEFAULT_SHOW_HIDDEN_FILES false

/* Initialise file browser with the last used start directory */
#define DEFAULT_USE_LAST_START_DIRECTORY false

#define DEFAULT_OVERLAY_BEHIND_MENU false

#define DEFAULT_OVERLAY_HIDE_IN_MENU true

/* Automatically disable overlays when a
 * controller is connected in port 1 */
#define DEFAULT_OVERLAY_HIDE_WHEN_GAMEPAD_CONNECTED false

#define DEFAULT_OVERLAY_SHOW_MOUSE_CURSOR true

#define DEFAULT_DISPLAY_KEYBOARD_OVERLAY false

#ifdef HAKCHI
#define DEFAULT_INPUT_OVERLAY_OPACITY 0.5f
#else
#define DEFAULT_INPUT_OVERLAY_OPACITY 0.7f
#endif

#define DEFAULT_INPUT_OVERLAY_SCALE_LANDSCAPE 1.0f
#define DEFAULT_INPUT_OVERLAY_ASPECT_ADJUST_LANDSCAPE 0.0f
#define DEFAULT_INPUT_OVERLAY_X_SEPARATION_LANDSCAPE 0.0f
#define DEFAULT_INPUT_OVERLAY_Y_SEPARATION_LANDSCAPE 0.0f
#define DEFAULT_INPUT_OVERLAY_X_OFFSET_LANDSCAPE 0.0f
#define DEFAULT_INPUT_OVERLAY_Y_OFFSET_LANDSCAPE 0.0f

#define DEFAULT_INPUT_OVERLAY_SCALE_PORTRAIT 1.0f
#define DEFAULT_INPUT_OVERLAY_ASPECT_ADJUST_PORTRAIT 0.0f
#define DEFAULT_INPUT_OVERLAY_X_SEPARATION_PORTRAIT 0.0f
#define DEFAULT_INPUT_OVERLAY_Y_SEPARATION_PORTRAIT 0.0f
#define DEFAULT_INPUT_OVERLAY_X_OFFSET_PORTRAIT 0.0f
#define DEFAULT_INPUT_OVERLAY_Y_OFFSET_PORTRAIT 0.0f

#if defined(RARCH_MOBILE)
#define DEFAULT_OVERLAY_AUTO_ROTATE true
#else
#define DEFAULT_OVERLAY_AUTO_ROTATE false
#endif

#if defined(RARCH_MOBILE)
#define DEFAULT_INPUT_OVERLAY_AUTO_SCALE true
#else
#define DEFAULT_INPUT_OVERLAY_AUTO_SCALE false
#endif

#ifdef UDEV_TOUCH_SUPPORT
#define DEFAULT_INPUT_TOUCH_VMOUSE_POINTER true
#define DEFAULT_INPUT_TOUCH_VMOUSE_MOUSE true
#define DEFAULT_INPUT_TOUCH_VMOUSE_TOUCHPAD true
#define DEFAULT_INPUT_TOUCH_VMOUSE_TRACKBALL false
#define DEFAULT_INPUT_TOUCH_VMOUSE_GESTURE true
#endif

#include "runtime_file_defines.h"
#ifdef HAVE_MENU
#include "menu/menu_defines.h"

#ifdef HAVE_LIBNX
#define DEFAULT_MENU_USE_PREFERRED_SYSTEM_COLOR_THEME true
#else
#define DEFAULT_MENU_USE_PREFERRED_SYSTEM_COLOR_THEME false
#endif

#ifdef HAVE_OZONE
/* Ozone colour theme: 1 == Basic Black */
#define DEFAULT_OZONE_COLOR_THEME 1
#define DEFAULT_OZONE_COLLAPSE_SIDEBAR false
#define DEFAULT_OZONE_SCROLL_CONTENT_METADATA false
#define DEFAULT_OZONE_THUMBNAIL_SCALE_FACTOR 1.0f
#endif

#if defined(HAVE_OZONE) || defined(HAVE_XMB)
#define DEFAULT_OZONE_TRUNCATE_PLAYLIST_NAME true
#define DEFAULT_OZONE_SORT_AFTER_TRUNCATE_PLAYLIST_NAME false
#endif

#define DEFAULT_SETTINGS_SHOW_DRIVERS true
#define DEFAULT_SETTINGS_SHOW_VIDEO true
#define DEFAULT_SETTINGS_SHOW_AUDIO true
#define DEFAULT_SETTINGS_SHOW_INPUT true
#define DEFAULT_SETTINGS_SHOW_LATENCY true
#define DEFAULT_SETTINGS_SHOW_CORE true
#define DEFAULT_SETTINGS_SHOW_CONFIGURATION true
#define DEFAULT_SETTINGS_SHOW_SAVING true
#define DEFAULT_SETTINGS_SHOW_LOGGING true
#define DEFAULT_SETTINGS_SHOW_FILE_BROWSER true
#define DEFAULT_SETTINGS_SHOW_FRAME_THROTTLE true
#define DEFAULT_SETTINGS_SHOW_RECORDING true
#define DEFAULT_SETTINGS_SHOW_ONSCREEN_DISPLAY true
#define DEFAULT_SETTINGS_SHOW_USER_INTERFACE true
#define DEFAULT_SETTINGS_SHOW_AI_SERVICE true
#define DEFAULT_SETTINGS_SHOW_ACCESSIBILITY true
#define DEFAULT_SETTINGS_SHOW_POWER_MANAGEMENT true
#define DEFAULT_SETTINGS_SHOW_ACHIEVEMENTS true
#define DEFAULT_SETTINGS_SHOW_NETWORK true
#define DEFAULT_SETTINGS_SHOW_PLAYLISTS true
#define DEFAULT_SETTINGS_SHOW_USER true
#define DEFAULT_SETTINGS_SHOW_DIRECTORY true
#define DEFAULT_SETTINGS_SHOW_STEAM true

#define DEFAULT_QUICK_MENU_SHOW_RESUME_CONTENT true
#define DEFAULT_QUICK_MENU_SHOW_RESTART_CONTENT true
#define DEFAULT_QUICK_MENU_SHOW_CLOSE_CONTENT true
#define DEFAULT_QUICK_MENU_SHOW_TAKE_SCREENSHOT true
#define DEFAULT_QUICK_MENU_SHOW_SAVESTATE_SUBMENU true
#define DEFAULT_QUICK_MENU_SHOW_SAVE_LOAD_STATE true
#define DEFAULT_QUICK_MENU_SHOW_UNDO_SAVE_LOAD_STATE true
#define DEFAULT_QUICK_MENU_SHOW_REPLAY false
#define DEFAULT_QUICK_MENU_SHOW_ADD_TO_FAVORITES true
#define DEFAULT_QUICK_MENU_SHOW_START_RECORDING true
#define DEFAULT_QUICK_MENU_SHOW_START_STREAMING true
#define DEFAULT_QUICK_MENU_SHOW_SET_CORE_ASSOCIATION true
#define DEFAULT_QUICK_MENU_SHOW_RESET_CORE_ASSOCIATION true
#define DEFAULT_QUICK_MENU_SHOW_CORE_OPTIONS true
#define DEFAULT_QUICK_MENU_SHOW_CORE_OPTIONS_FLUSH false
#define DEFAULT_QUICK_MENU_SHOW_CONTROLS true
#define DEFAULT_QUICK_MENU_SHOW_LATENCY true
#define DEFAULT_QUICK_MENU_SHOW_REWIND true
#define DEFAULT_QUICK_MENU_SHOW_OVERLAYS true
#define DEFAULT_QUICK_MENU_SHOW_VIDEO_LAYOUT false
#define DEFAULT_QUICK_MENU_SHOW_CHEATS true
#define DEFAULT_QUICK_MENU_SHOW_SHADERS true
#define DEFAULT_QUICK_MENU_SHOW_INFORMATION true
#define DEFAULT_QUICK_MENU_SHOW_SAVE_CORE_OVERRIDES true
#define DEFAULT_QUICK_MENU_SHOW_SAVE_GAME_OVERRIDES true
#define DEFAULT_QUICK_MENU_SHOW_SAVE_CONTENT_DIR_OVERRIDES true
#ifdef HAVE_NETWORKING
#define DEFAULT_QUICK_MENU_SHOW_DOWNLOAD_THUMBNAILS true
#endif

#define DEFAULT_MENU_SHOW_ONLINE_UPDATER true
#if defined(HAVE_LAKKA) || defined(VITA)
#define DEFAULT_MENU_SHOW_CORE_UPDATER false
#else
#define DEFAULT_MENU_SHOW_CORE_UPDATER true
#endif
#define DEFAULT_MENU_SHOW_LOAD_CORE true
#define DEFAULT_MENU_SHOW_LOAD_CONTENT true
#ifdef HAVE_CDROM
#define DEFAULT_MENU_SHOW_LOAD_DISC true
#define DEFAULT_MENU_SHOW_DUMP_DISC true
#ifdef HAVE_LAKKA
#define DEFAULT_MENU_SHOW_EJECT_DISC true
#endif /* HAVE_LAKKA */
#endif
#define DEFAULT_MENU_SHOW_INFORMATION true
#define DEFAULT_MENU_SHOW_CONFIGURATIONS true
#define DEFAULT_MENU_SHOW_HELP true
#define DEFAULT_MENU_SHOW_QUIT true
#define DEFAULT_MENU_SHOW_RESTART true
#define DEFAULT_MENU_SHOW_REBOOT true
#define DEFAULT_MENU_SHOW_SHUTDOWN true
#ifdef HAVE_MIST
#define DEFAULT_MENU_SHOW_CORE_MANAGER_STEAM true
#endif
#define DEFAULT_MENU_SHOW_LEGACY_THUMBNAIL_UPDATER false

#define DEFAULT_MENU_SHOW_SUBLABELS true
#define DEFAULT_MENU_DYNAMIC_WALLPAPER_ENABLE true
#define DEFAULT_MENU_SCROLL_FAST false
#define DEFAULT_MENU_SCROLL_DELAY 256

#define DEFAULT_KIOSK_MODE_ENABLE false
#define DEFAULT_MENU_HORIZONTAL_ANIMATION true

#define DEFAULT_MENU_TICKER_TYPE (TICKER_TYPE_LOOP)
#define DEFAULT_MENU_TICKER_SPEED 2.0f
#define DEFAULT_MENU_TICKER_SMOOTH true

#if defined(HAVE_THREADS)
#define DEFAULT_MENU_SAVESTATE_RESUME true
#else
#define DEFAULT_MENU_SAVESTATE_RESUME false
#endif

#define DEFAULT_MENU_INSERT_DISK_RESUME true

#define DEFAULT_QUIT_ON_CLOSE_CONTENT QUIT_ON_CLOSE_CONTENT_DISABLED

/* While the menu is active, supported drivers
 * will display a screensaver after SCREENSAVER_TIMEOUT
 * seconds of inactivity. A timeout of zero disables
 * the screensaver */
#define DEFAULT_MENU_SCREENSAVER_TIMEOUT 0

#if defined(HAVE_MATERIALUI) || defined(HAVE_XMB) || defined(HAVE_OZONE)
/* When menu screensaver is enabled, specifies
 * animation effect and animation speed */
#define DEFAULT_MENU_SCREENSAVER_ANIMATION MENU_SCREENSAVER_BLANK
#define DEFAULT_MENU_SCREENSAVER_ANIMATION_SPEED 1.0f
#endif

#define DEFAULT_CONTENT_SHOW_SETTINGS true
#define DEFAULT_CONTENT_SHOW_HISTORY true
#define DEFAULT_CONTENT_SHOW_FAVORITES true
#ifdef HAVE_IMAGEVIEWER
#define DEFAULT_CONTENT_SHOW_IMAGES true
#endif
#define DEFAULT_CONTENT_SHOW_MUSIC false
#if defined(HAVE_FFMPEG) || defined(HAVE_MPV)
#define DEFAULT_CONTENT_SHOW_VIDEO true
#endif
#if defined(HAVE_NETWORKING)
#if defined(_3DS)
#define DEFAULT_CONTENT_SHOW_NETPLAY false
#else
#define DEFAULT_CONTENT_SHOW_NETPLAY true
#endif
#endif

/* Specifies 'add content' visibility when using
 * menus WITH a dedicated 'Import Content' tab */
#define DEFAULT_MENU_CONTENT_SHOW_ADD true
/* Specifies 'add content' visibility when using
 * menus WITHOUT a dedicated 'Import Content' tab */
#define DEFAULT_MENU_CONTENT_SHOW_ADD_ENTRY MENU_ADD_CONTENT_ENTRY_DISPLAY_PLAYLISTS_TAB

#define DEFAULT_CONTENT_SHOW_PLAYLISTS true

#if defined(HAVE_LIBRETRODB)
#define DEFAULT_MENU_CONTENT_SHOW_EXPLORE true
#endif
#define DEFAULT_MENU_CONTENT_SHOW_CONTENTLESS_CORES MENU_CONTENTLESS_CORES_DISPLAY_SINGLE_PURPOSE

#ifdef HAVE_XMB
#define DEFAULT_XMB_ANIMATION                      0
#define DEFAULT_XMB_VERTICAL_FADE_FACTOR           100
#define DEFAULT_XMB_SHOW_TITLE_HEADER              true
#define DEFAULT_XMB_SWITCH_ICONS                   true
#define DEFAULT_XMB_TITLE_MARGIN                   5
#define DEFAULT_XMB_TITLE_MARGIN_HORIZONTAL_OFFSET 0
#define MAXIMUM_XMB_TITLE_MARGIN                   12
#define DEFAULT_XMB_ALPHA_FACTOR                   75

#define DEFAULT_MENU_FONT_COLOR_RED 255
#define DEFAULT_MENU_FONT_COLOR_GREEN 255
#define DEFAULT_MENU_FONT_COLOR_BLUE 255
#ifdef HAVE_ODROIDGO2
#define DEFAULT_XMB_MENU_LAYOUT 2
#else
#define DEFAULT_XMB_MENU_LAYOUT 0
#endif
#define DEFAULT_XMB_ICON_THEME XMB_ICON_THEME_MONOCHROME
#define DEFAULT_XMB_THEME XMB_THEME_ELECTRIC_BLUE

#if defined(HAVE_LAKKA) || defined(__arm__) || defined(__PPC64__) || defined(__ppc64__) || defined(__powerpc64__) || defined(__powerpc__) || defined(__ppc__) || defined(__POWERPC__)
#define DEFAULT_XMB_SHADOWS_ENABLE false
#else
#define DEFAULT_XMB_SHADOWS_ENABLE true
#endif
#endif

#define DEFAULT_MENU_FRAMEBUFFER_OPACITY 0.900f
#define DEFAULT_MENU_WALLPAPER_OPACITY 0.300f
#define DEFAULT_MENU_FOOTER_OPACITY 1.000f
#define DEFAULT_MENU_HEADER_OPACITY 1.000f

#if defined(HAVE_OPENGLES2) || (defined(__MACH__)  && defined(MAC_OS_X_VERSION_MAX_ALLOWED) && (MAC_OS_X_VERSION_MAX_ALLOWED < 101200))
#define DEFAULT_MENU_SHADER_PIPELINE 1
#else
#define DEFAULT_MENU_SHADER_PIPELINE 2
#endif

#define DEFAULT_SHOW_ADVANCED_SETTINGS true

#define DEFAULT_RGUI_COLOR_THEME RGUI_THEME_CLASSIC_GREEN
#define DEFAULT_RGUI_TRANSPARENCY true

#define DEFAULT_RGUI_INLINE_THUMBNAILS false
#define DEFAULT_RGUI_SWAP_THUMBNAILS false
#define DEFAULT_RGUI_THUMBNAIL_DOWNSCALER RGUI_THUMB_SCALE_POINT
#define DEFAULT_RGUI_THUMBNAIL_DELAY 0
#define DEFAULT_RGUI_INTERNAL_UPSCALE_LEVEL RGUI_UPSCALE_NONE
#define DEFAULT_RGUI_FULL_WIDTH_LAYOUT true
#define DEFAULT_RGUI_ASPECT RGUI_ASPECT_RATIO_4_3
#define DEFAULT_RGUI_ASPECT_LOCK RGUI_ASPECT_RATIO_LOCK_NONE
#define DEFAULT_RGUI_SHADOWS false
#define DEFAULT_RGUI_PARTICLE_EFFECT RGUI_PARTICLE_EFFECT_NONE
#define DEFAULT_RGUI_PARTICLE_EFFECT_SPEED 1.0f
#define DEFAULT_RGUI_PARTICLE_EFFECT_SCREENSAVER true
#define DEFAULT_RGUI_EXTENDED_ASCII false
#define DEFAULT_RGUI_SWITCH_ICONS true
#endif

#ifdef HAVE_MENU
#define DEFAULT_BLOCK_CONFIG_READ true
#else
#define DEFAULT_BLOCK_CONFIG_READ false
#endif

/* TODO/FIXME - this setting is thread-unsafe right now and can corrupt the stack - default to off */
#define DEFAULT_AUTOMATICALLY_ADD_CONTENT_TO_PLAYLIST false

#define DEFAULT_GAME_SPECIFIC_OPTIONS true
#define DEFAULT_AUTO_OVERRIDES_ENABLE true
#define DEFAULT_AUTO_REMAPS_ENABLE true
#define DEFAULT_GLOBAL_CORE_OPTIONS false
#define DEFAULT_AUTO_SHADERS_ENABLE true

#define DEFAULT_SORT_SAVEFILES_ENABLE false
#define DEFAULT_SORT_SAVESTATES_ENABLE false
#define DEFAULT_SORT_SAVEFILES_BY_CONTENT_ENABLE false
#define DEFAULT_SORT_SAVESTATES_BY_CONTENT_ENABLE false
#define DEFAULT_SORT_SCREENSHOTS_BY_CONTENT_ENABLE false

#define DEFAULT_SAVESTATES_IN_CONTENT_DIR false
#define DEFAULT_SAVEFILES_IN_CONTENT_DIR false
#define DEFAULT_SYSTEMFILES_IN_CONTENT_DIR false
#define DEFAULT_SCREENSHOTS_IN_CONTENT_DIR false

#if defined(RS90) || defined(RETROFW) || defined(MIYOO)
#define DEFAULT_MENU_TOGGLE_GAMEPAD_COMBO INPUT_COMBO_START_SELECT
#elif defined(_XBOX1) || defined(__PS3__) || defined(_XBOX360) || defined(DINGUX)
#define DEFAULT_MENU_TOGGLE_GAMEPAD_COMBO INPUT_COMBO_L3_R3
#elif defined(PS2) || defined(PSP)
#define DEFAULT_MENU_TOGGLE_GAMEPAD_COMBO INPUT_COMBO_HOLD_START
#elif defined(VITA)
#define DEFAULT_MENU_TOGGLE_GAMEPAD_COMBO INPUT_COMBO_L1_R1_START_SELECT
#elif defined(SWITCH) || defined(ORBIS)
#define DEFAULT_MENU_TOGGLE_GAMEPAD_COMBO INPUT_COMBO_START_SELECT
#elif TARGET_OS_TV
#define DEFAULT_MENU_TOGGLE_GAMEPAD_COMBO INPUT_COMBO_DOWN_Y_L_R
#else
#define DEFAULT_MENU_TOGGLE_GAMEPAD_COMBO INPUT_COMBO_NONE
#endif

#define DEFAULT_QUIT_GAMEPAD_COMBO INPUT_COMBO_NONE

#if defined(VITA)
#define DEFAULT_INPUT_BACKTOUCH_ENABLE false
#define DEFAULT_INPUT_BACKTOUCH_TOGGLE false
#endif

#define DEFAULT_OVERLAY_ENABLE_AUTOPREFERRED true

#if defined(HAVE_OVERLAY)
#if defined(RARCH_MOBILE)
#define DEFAULT_OVERLAY_SHOW_INPUTS OVERLAY_SHOW_INPUT_TOUCHED
#else
#define DEFAULT_OVERLAY_SHOW_INPUTS OVERLAY_SHOW_INPUT_PHYSICAL
#endif
#endif

#define DEFAULT_OVERLAY_SHOW_INPUTS_PORT 0

#define DEFAULT_OVERLAY_DPAD_DIAGONAL_SENSITIVITY 80
#define DEFAULT_OVERLAY_ABXY_DIAGONAL_SENSITIVITY 50

#if defined(ANDROID) || defined(_WIN32) || defined(HAVE_STEAM) || TARGET_OS_TV
#define DEFAULT_MENU_SWAP_OK_CANCEL_BUTTONS true
#else
#define DEFAULT_MENU_SWAP_OK_CANCEL_BUTTONS false
#endif
#define DEFAULT_MENU_SWAP_SCROLL_BUTTONS false

#if defined(WIIU)
#define DEFAULT_ALL_USERS_CONTROL_MENU true
#else
#define DEFAULT_ALL_USERS_CONTROL_MENU false
#endif

#define DEFAULT_QUIT_PRESS_TWICE true

#define DEFAULT_LOG_TO_FILE false

#define DEFAULT_LOG_TO_FILE_TIMESTAMP false

/* Crop overscanned frames. */
#define DEFAULT_CROP_OVERSCAN true

/* Font size for on-screen messages. */
#if defined(DINGUX)
#define DEFAULT_FONT_SIZE 12
#elif defined(PS2)
#define DEFAULT_FONT_SIZE 16
#else
#define DEFAULT_FONT_SIZE 32
#endif

/* Offset for where messages will be placed on-screen.
 * Values are in range [0.0, 1.0]. */
#define DEFAULT_MESSAGE_POS_OFFSET_X 0.05f
#define DEFAULT_MESSAGE_POS_OFFSET_Y 0.05f

/* Color of the message.
 * RGB hex value. */
#define DEFAULT_MESSAGE_COLOR 0xffff00

#define DEFAULT_MESSAGE_BGCOLOR_ENABLE false
#define DEFAULT_MESSAGE_BGCOLOR_RED 0
#define DEFAULT_MESSAGE_BGCOLOR_GREEN 0
#define DEFAULT_MESSAGE_BGCOLOR_BLUE 0
#define DEFAULT_MESSAGE_BGCOLOR_OPACITY 1.0f

/* Record post-filtered (CPU filter) video,
 * rather than raw game output. */
#define DEFAULT_POST_FILTER_RECORD false

/* Screenshots post-shaded GPU output if available. */
#define DEFAULT_GPU_SCREENSHOT true

/* Watch shader files for changes and auto-apply as necessary. */
#define DEFAULT_VIDEO_SHADER_WATCH_FILES false

/* Initialise file browser with last used directory
 * when selecting shader presets/passes via the menu */
#define DEFAULT_VIDEO_SHADER_REMEMBER_LAST_DIR false

/* Screenshots named automatically. */
#define DEFAULT_AUTO_SCREENSHOT_FILENAME true

/* Record post-shaded GPU output instead of raw game footage if available. */
#define DEFAULT_GPU_RECORD false

/* OSD-messages. */
#define DEFAULT_FONT_ENABLE true

/* The accurate refresh rate of your monitor (Hz).
 * This is used to calculate audio input rate with the formula:
 * audio_input_rate = game_input_rate * display_refresh_rate /
 * game_refresh_rate.
 *
 * If the implementation does not report any values,
 * NTSC defaults will be assumed for compatibility.
 * This value should stay close to 60Hz to avoid large pitch changes.
 * If your monitor does not run at 60Hz, or something close to it,
 * disable VSync, and leave this at its default. */
#ifdef _3DS
#define DEFAULT_REFRESH_RATE ((32730.0f * 8192.0f) / 4481134.0f)
#elif defined(RARCH_CONSOLE)
#define DEFAULT_REFRESH_RATE (60 / 1.001f)
#else
#define DEFAULT_REFRESH_RATE (60)
#endif
#define DEFAULT_CRT_REFRESH_RATE (DEFAULT_REFRESH_RATE)

/* Allow games to set rotation. If false, rotation requests are
 * honored, but ignored.
 * Used for setups where one manually rotates the monitor. */
#define DEFAULT_ALLOW_ROTATE true

#ifdef _3DS
/* Enable New3DS clock and L2 cache */
#define DEFAULT_NEW_3DS_SPEEDUP_ENABLE true
/* Enable bottom LCD screen */
#define DEFAULT_VIDEO_3DS_LCD_BOTTOM true
/* Sets video display mode (3D, 2D, etc.) */
#define DEFAULT_VIDEO_3DS_DISPLAY_MODE CTR_VIDEO_MODE_3D

#define DEFAULT_BOTTOM_FONT_ENABLE true
#define DEFAULT_BOTTOM_FONT_COLOR 255
#define DEFAULT_BOTTOM_FONT_SCALE 1.48f
#endif

#ifdef WIIU
/* On Wii U, whether to optimize for the native TV resolution
 * or exactly 2x the Wii U GamePad resolution. */
#define DEFAULT_WIIU_PREFER_DRC false
#endif

/* AUDIO */

/* Will enable audio or not. */
#define DEFAULT_AUDIO_ENABLE true
#define DEFAULT_MICROPHONE_ENABLE true

/* Enable menu audio sounds. */
#define DEFAULT_AUDIO_ENABLE_MENU false
#define DEFAULT_AUDIO_ENABLE_MENU_OK false
#define DEFAULT_AUDIO_ENABLE_MENU_CANCEL false
#define DEFAULT_AUDIO_ENABLE_MENU_NOTICE false
#define DEFAULT_AUDIO_ENABLE_MENU_BGM    false
#define DEFAULT_AUDIO_ENABLE_MENU_SCROLL false

#ifdef HAVE_GFX_WIDGETS
#define DEFAULT_MENU_ENABLE_WIDGETS true
#else
#define DEFAULT_MENU_ENABLE_WIDGETS false
#endif

/* Display an animation when loading content
 * > Currently implemented only as a widget */
#define DEFAULT_MENU_SHOW_LOAD_CONTENT_ANIMATION DEFAULT_MENU_ENABLE_WIDGETS

/* Display a notification when successfully
 * connecting/disconnecting an autoconfigured
 * controller
 * > Disabled by default on the Switch */
#if defined(HAVE_LIBNX) && defined(HAVE_GFX_WIDGETS)
#define DEFAULT_NOTIFICATION_SHOW_AUTOCONFIG false
#else
#define DEFAULT_NOTIFICATION_SHOW_AUTOCONFIG true
#endif

/* Display a notification when cheats are being
 * applied */
#define DEFAULT_NOTIFICATION_SHOW_CHEATS_APPLIED true

/* Display a notification when applying an
 * IPS/BPS/UPS patch file */
#define DEFAULT_NOTIFICATION_SHOW_PATCH_APPLIED true

/* Display a notification when loading an
 * input remap file */
#define DEFAULT_NOTIFICATION_SHOW_REMAP_LOAD true

/* Display a notification when loading a
 * configuration override file */
#define DEFAULT_NOTIFICATION_SHOW_CONFIG_OVERRIDE_LOAD true

/* Display a notification when automatically restoring
 * at launch the last used disk of multi-disk content */
#define DEFAULT_NOTIFICATION_SHOW_SET_INITIAL_DISK true

/* Display a notification when fast forwarding
 * content */
#define DEFAULT_NOTIFICATION_SHOW_FAST_FORWARD true

#if defined(HAVE_SCREENSHOTS)
/*Display a notification when taking a screenshot*/
#define DEFAULT_NOTIFICATION_SHOW_SCREENSHOT true

/*Desired duration of the screenshot notification*/
#define DEFAULT_NOTIFICATION_SHOW_SCREENSHOT_DURATION 0

/* Display a white flashing effect with the desired 
 * duration when taking a screenshot*/
#define DEFAULT_NOTIFICATION_SHOW_SCREENSHOT_FLASH 0
#endif

/* Display a notification when setting the refresh rate*/
#if defined(_3DS) || (defined(DINGUX) && defined(DINGUX_BETA))
/* 3DS and OpenDingux Beta devices set refresh rate
 * on gfx driver init - set default notification
 * state to 'false' in order to avoid OSD log spam */
#define DEFAULT_NOTIFICATION_SHOW_REFRESH_RATE false
#else
#define DEFAULT_NOTIFICATION_SHOW_REFRESH_RATE true
#endif

#ifdef HAVE_NETWORKING
#define DEFAULT_NOTIFICATION_SHOW_NETPLAY_EXTRA false
#endif

#ifdef HAVE_MENU
#define DEFAULT_NOTIFICATION_SHOW_WHEN_MENU_IS_ALIVE false
#endif

/* Output samplerate. */
#if defined(GEKKO) || defined(MIYOO)
#define DEFAULT_OUTPUT_RATE 32000
#define DEFAULT_INPUT_RATE  32000
#elif defined(_3DS) || defined(RETROFW)
#define DEFAULT_OUTPUT_RATE 32730
#define DEFAULT_INPUT_RATE  32730
#else
#define DEFAULT_OUTPUT_RATE 48000
#define DEFAULT_INPUT_RATE  48000
#endif

/* Audio device (e.g. hw:0,0 or /dev/audio). If NULL, will use defaults. */
#define DEFAULT_AUDIO_DEVICE NULL
#define DEFAULT_MICROPHONE_DEVICE NULL

/* Desired audio latency in milliseconds. Might not be honored
 * if driver can't provide given latency. */
#if defined(ANDROID) || defined(EMSCRIPTEN) || defined(RETROFW) || defined(MIYOO)
/* For most Android devices, 64ms is way too low. */
#define DEFAULT_OUT_LATENCY 128
#define DEFAULT_IN_LATENCY 128
#else
#define DEFAULT_OUT_LATENCY 64
#define DEFAULT_IN_LATENCY 64
#endif

/* Will sync audio. (recommended) */
#define DEFAULT_AUDIO_SYNC true

/* Audio rate control. */
#if !defined(RARCH_CONSOLE)
#define DEFAULT_RATE_CONTROL true
#else
#define DEFAULT_RATE_CONTROL false
#endif

/* Rate control delta. Defines how much rate_control
 * is allowed to adjust input rate. */
#define DEFAULT_RATE_CONTROL_DELTA  0.005f

/* Maximum timing skew. Defines how much adjust_system_rates
 * is allowed to adjust input rate. */
#define DEFAULT_MAX_TIMING_SKEW  0.05f

/* Default audio volume in dB. (0.0 dB == unity gain). */
#define DEFAULT_AUDIO_VOLUME 0.0f

/* Default audio volume of the audio mixer in dB. (0.0 dB == unity gain). */
#define DEFAULT_AUDIO_MIXER_VOLUME 0.0f

#ifdef HAVE_WASAPI
/* WASAPI defaults */
#define DEFAULT_WASAPI_EXCLUSIVE_MODE false
#define DEFAULT_WASAPI_FLOAT_FORMAT false
<<<<<<< HEAD
/* auto */
#define DEFAULT_WASAPI_SH_BUFFER_LENGTH 0
=======
/* Automatic shared mode buffer */
#define DEFAULT_WASAPI_SH_BUFFER_LENGTH -16
>>>>>>> 35b445c3
#endif

/* Automatically mute audio when fast forward
 * is enabled */
#define DEFAULT_AUDIO_FASTFORWARD_MUTE false
/* Speed up audio to match fast-forward speed up.
 * Avoids crackling */
#define DEFAULT_AUDIO_FASTFORWARD_SPEEDUP false

/* MISC */

/* Enables displaying the current frames per second. */
#define DEFAULT_FPS_SHOW false

/* FPS display will be updated at the set interval (in frames) */
#define DEFAULT_FPS_UPDATE_INTERVAL 256

/* Memory status display will be updated at the set interval (in frames) */
#define DEFAULT_MEMORY_UPDATE_INTERVAL 256

/* Enables displaying the current frame count. */
#define DEFAULT_FRAMECOUNT_SHOW false

/* Includes displaying the current memory usage/total with FPS/Frames. */
#define DEFAULT_MEMORY_SHOW false

/* Enables displaying various timing statistics. */
#define DEFAULT_STATISTICS_SHOW false

/* Enables displaying the current netplay room ping. */
#define DEFAULT_NETPLAY_PING_SHOW false

/* Enables use of rewind. This will incur some memory footprint
 * depending on the save state buffer. */
#define DEFAULT_REWIND_ENABLE false

/* When set, any time a cheat is toggled it is immediately applied. */
#define DEFAULT_APPLY_CHEATS_AFTER_TOGGLE false

/* When set, all enabled cheats are auto-applied when a game is loaded. */
#define DEFAULT_APPLY_CHEATS_AFTER_LOAD false


#if defined(RETROFW) || defined(MIYOO)
/*RETROFW jz4760 has signficant slowdown with default settings */
#define DEFAULT_REWIND_BUFFER_SIZE (1 << 20)
#define DEFAULT_REWIND_BUFFER_SIZE_STEP 1 
#define DEFAULT_REWIND_GRANULARITY 6
#else
/* The buffer size for the rewind buffer. This needs to be about
 * 15-20MB per minute. Very game dependant. */
#define DEFAULT_REWIND_BUFFER_SIZE (20 << 20) /* 20MiB */

/* The amount of MB to increase/decrease the rewind_buffer_size when it is changed via the UI. */
#define DEFAULT_REWIND_BUFFER_SIZE_STEP 10 /* 10MB */

/* How many frames to rewind at a time. */
#define DEFAULT_REWIND_GRANULARITY 1
#endif

/* Pause gameplay when window loses focus. */
#if defined(EMSCRIPTEN)
#define DEFAULT_PAUSE_NONACTIVE false
#else
#define DEFAULT_PAUSE_NONACTIVE true
#endif

/* Pause gameplay when controller disconnects. */
#define DEFAULT_PAUSE_ON_DISCONNECT false

/* Saves non-volatile SRAM at a regular interval.
 * It is measured in seconds. A value of 0 disables autosave. */
#if defined(__i386__) || defined(__i486__) || defined(__i686__) || defined(__x86_64__) || defined(_M_X64) || defined(_WIN32) || defined(OSX) || defined(ANDROID) || defined(IOS) || defined(DINGUX)
/* Flush to file every 10 seconds on modern platforms by default */
#define DEFAULT_AUTOSAVE_INTERVAL 10
#else
/* Default to disabled on I/O-constrained platforms */
#define DEFAULT_AUTOSAVE_INTERVAL 0
#endif

/* Netplay lobby filters */
#define DEFAULT_NETPLAY_SHOW_ONLY_CONNECTABLE     true
#define DEFAULT_NETPLAY_SHOW_ONLY_INSTALLED_CORES false
#define DEFAULT_NETPLAY_SHOW_PASSWORDED           true

/* Publicly announce netplay */
#define DEFAULT_NETPLAY_PUBLIC_ANNOUNCE true

/* Start netplay in spectator mode */
#define DEFAULT_NETPLAY_START_AS_SPECTATOR false

/* Netplay chat fading toggle */
#define DEFAULT_NETPLAY_FADE_CHAT true

/* Netplay chat colors */
#define DEFAULT_NETPLAY_CHAT_COLOR_NAME 0x008000
#define DEFAULT_NETPLAY_CHAT_COLOR_MSG 0xFFFFFF

/* Allow players to pause */
#define DEFAULT_NETPLAY_ALLOW_PAUSING false

/* Allow connections in slave mode */
#define DEFAULT_NETPLAY_ALLOW_SLAVES true

/* Require connections only in slave mode */
#define DEFAULT_NETPLAY_REQUIRE_SLAVES false

/* When being client over netplay, use keybinds for
 * user 1 rather than user 2. */
#define DEFAULT_NETPLAY_CLIENT_SWAP_INPUT true

#define DEFAULT_NETPLAY_NAT_TRAVERSAL false

#define DEFAULT_NETPLAY_DELAY_FRAMES 16

#define DEFAULT_NETPLAY_CHECK_FRAMES 600

#define DEFAULT_NETPLAY_USE_MITM_SERVER false

#define DEFAULT_NETPLAY_MITM_SERVER "nyc"

#ifdef HAVE_NETWORKING
#define DEFAULT_NETPLAY_MAX_CONNECTIONS 3
#define DEFAULT_NETPLAY_MAX_PING 0

#define DEFAULT_NETPLAY_SHARE_DIGITAL RARCH_NETPLAY_SHARE_DIGITAL_NO_SHARING
#define DEFAULT_NETPLAY_SHARE_ANALOG  RARCH_NETPLAY_SHARE_ANALOG_NO_SHARING
#endif

/* On save state load, block SRAM from being overwritten.
 * This could potentially lead to buggy games. */
#define DEFAULT_BLOCK_SRAM_OVERWRITE false

/* When saving savestates, state index is automatically
 * incremented before saving.
 * When the content is loaded, state index will be set
 * to the highest existing value. */
#define DEFAULT_SAVESTATE_AUTO_INDEX false

/* Specifies the maximum number of savestates to keep
 * when savestate auto index is enabled
 * > When limit is exceeded, savestate with the lowest
 *   index will be deleted automatically when creating
 *   a new savestate
 * > Setting value to zero disables the limit (no
 *   savestates will be deleted in this case) */
#define DEFAULT_SAVESTATE_MAX_KEEP 0

/* When recording replays, replay index is automatically
 * incremented before recording starts.
 * When the content is loaded, replay index will be set
 * to the highest existing value. */
#define DEFAULT_REPLAY_AUTO_INDEX true

/* Specifies the maximum number of replays to keep
 * when replay auto index is enabled
 * > When limit is exceeded, replay with the lowest
 *   index will be deleted automatically when creating
 *   a new replay
 * > Setting value to zero disables the limit (no
 *   replays will be deleted in this case) */
#define DEFAULT_REPLAY_MAX_KEEP 0

/* Specifies how often checkpoints will be saved to replay files during recording.
 * > Setting value to zero disables recording checkpoints. */
#define DEFAULT_REPLAY_CHECKPOINT_INTERVAL 0

/* Automatically saves a savestate at the end of RetroArch's lifetime.
 * The path is $SRAM_PATH.auto.
 * RetroArch will automatically load any savestate with this path on
 * startup if savestate_auto_load is set. */
#define DEFAULT_SAVESTATE_AUTO_SAVE false
#define DEFAULT_SAVESTATE_AUTO_LOAD false

#define DEFAULT_SAVESTATE_THUMBNAIL_ENABLE false

/* When creating save (srm) files, compress
 * written data */
#define DEFAULT_SAVE_FILE_COMPRESSION false

/* When creating save state files, compress
 * written data */
#if defined(WINAPI_FAMILY) && WINAPI_FAMILY == WINAPI_FAMILY_PHONE_APP
#define DEFAULT_SAVESTATE_FILE_COMPRESSION false
#else
#define DEFAULT_SAVESTATE_FILE_COMPRESSION true
#endif

/* Slowmotion ratio. */
#define DEFAULT_SLOWMOTION_RATIO 3.0f

/* Maximum fast forward ratio. */
#define DEFAULT_FASTFORWARD_RATIO 0.0f
#define MAXIMUM_FASTFORWARD_RATIO 50.0f

/* Skip frames when fast forwarding. */
#define DEFAULT_FASTFORWARD_FRAMESKIP true

/* Enable runloop for variable refresh rate screens. Force x1 speed while handling fast forward too. */
#define DEFAULT_VRR_RUNLOOP_ENABLE false

/* Run core logic one or more frames ahead then load the state back to reduce perceived input lag. */
#define DEFAULT_RUN_AHEAD_FRAMES 1

/* When using the Run Ahead feature, use a secondary instance of the core. */
#define DEFAULT_RUN_AHEAD_SECONDARY_INSTANCE true

/* Hide warning messages when using the Run Ahead feature. */
#define DEFAULT_RUN_AHEAD_HIDE_WARNINGS false
/* Hide warning messages when using Preemptive Frames. */
#define DEFAULT_PREEMPT_HIDE_WARNINGS   false

/* Enable stdin/network command interface. */
#define DEFAULT_NETWORK_CMD_ENABLE false
#define DEFAULT_NETWORK_CMD_PORT 55355
#define DEFAULT_NETWORK_REMOTE_BASE_PORT 55400
#define DEFAULT_STDIN_CMD_ENABLE false

#define DEFAULT_NETWORK_BUILDBOT_AUTO_EXTRACT_ARCHIVE true
#define DEFAULT_NETWORK_BUILDBOT_SHOW_EXPERIMENTAL_CORES false

/* Automatically create a backup whenever a core is
 * updated via the online updater
 * > Enable by default on all modern platforms with
 *   online updater support */
#if defined(HAVE_ONLINE_UPDATER) && (defined(__i386__) || defined(__i486__) || defined(__i686__) || defined(__x86_64__) || defined(_M_X64) || defined(_WIN32) || defined(OSX) || defined(ANDROID) || defined(IOS))
#define DEFAULT_CORE_UPDATER_AUTO_BACKUP true
#else
#define DEFAULT_CORE_UPDATER_AUTO_BACKUP false
#endif
/* Number of automatic core backups to retain
 * (oldest backup will be deleted when creating
 * a new one) */
#define DEFAULT_CORE_UPDATER_AUTO_BACKUP_HISTORY_SIZE 1

#if defined(ANDROID) || defined(__APPLE__)
#define DEFAULT_NETWORK_ON_DEMAND_THUMBNAILS true
#else
#define DEFAULT_NETWORK_ON_DEMAND_THUMBNAILS false
#endif

/* Number of entries that will be kept in content history playlist file. */
#define DEFAULT_CONTENT_HISTORY_SIZE 200

/* Number of entries that will be kept in content favorites playlist file.
 * -1 == 'unlimited' (99999) */
#define DEFAULT_CONTENT_FAVORITES_SIZE 200

/* Sort all playlists (apart from histories) alphabetically */
#define DEFAULT_PLAYLIST_SORT_ALPHABETICAL true

/* File format to use when writing playlists to disk */
#define DEFAULT_PLAYLIST_USE_OLD_FORMAT false

/* When creating/updating playlists, compress written data */
#define DEFAULT_PLAYLIST_COMPRESSION false

#ifdef HAVE_MENU
/* Specify when to display 'core name' inline on playlist entries */
#define DEFAULT_PLAYLIST_SHOW_INLINE_CORE_NAME PLAYLIST_INLINE_CORE_DISPLAY_HIST_FAV

/* Specifies which runtime record to use on playlist sublabels */
#define DEFAULT_PLAYLIST_SUBLABEL_RUNTIME_TYPE PLAYLIST_RUNTIME_PER_CORE

/* Specifies time/date display format for runtime 'last played' data */
#define DEFAULT_PLAYLIST_SUBLABEL_LAST_PLAYED_STYLE PLAYLIST_LAST_PLAYED_STYLE_YMD_HMS

#define DEFAULT_PLAYLIST_ENTRY_REMOVE_ENABLE PLAYLIST_ENTRY_REMOVE_ENABLE_ALL
#endif

#define DEFAULT_SCAN_WITHOUT_CORE_MATCH false

#ifdef __WINRT__
/* Be paranoid about WinRT file I/O performance, and leave this disabled by
 * default */
#define DEFAULT_PLAYLIST_SHOW_SUBLABELS false
#else
#define DEFAULT_PLAYLIST_SHOW_SUBLABELS true
#endif

#define DEFAULT_PLAYLIST_SHOW_HISTORY_ICONS PLAYLIST_SHOW_HISTORY_ICONS_DEFAULT

/* Show the indices of playlist entries in
 * a menu-driver-specific fashion */
#define DEFAULT_PLAYLIST_SHOW_ENTRY_IDX true

#define DEFAULT_PLAYLIST_FUZZY_ARCHIVE_MATCH false

#define DEFAULT_PLAYLIST_PORTABLE_PATHS false

/* Show Menu start-up screen on boot. */
#define DEFAULT_MENU_SHOW_START_SCREEN true

/* Default scale factor for non-frambuffer-based display
 * drivers and display widgets */
#if defined(VITA)
#define DEFAULT_MENU_SCALE_FACTOR 1.5f
#else
#define DEFAULT_MENU_SCALE_FACTOR 1.0f
#endif
/* Specifies whether display widgets should be scaled
 * automatically using the default menu scale factor */
#define DEFAULT_MENU_WIDGET_SCALE_AUTO true
/* Default scale factor for display widgets when widget
 * auto scaling is disabled (fullscreen mode) */
#define DEFAULT_MENU_WIDGET_SCALE_FACTOR 1.0f
/* Default scale factor for display widgets when widget
 * auto scaling is disabled (windowed mode) */
#define DEFAULT_MENU_WIDGET_SCALE_FACTOR_WINDOWED 1.0f

/* Log level for the frontend */
#define DEFAULT_FRONTEND_LOG_LEVEL 1

/* Log level for libretro cores (GET_LOG_INTERFACE). */
#define DEFAULT_LIBRETRO_LOG_LEVEL 1

#ifndef RARCH_DEFAULT_PORT
#ifndef VITA
#define RARCH_DEFAULT_PORT 55435
#else
#define RARCH_DEFAULT_PORT 19492
#endif
#endif

#ifndef RARCH_STREAM_DEFAULT_PORT
#define RARCH_STREAM_DEFAULT_PORT 56400
#endif

/* KEYBINDS, JOYPAD */

/* Axis threshold (between 0.0 and 1.0)
 * How far an axis must be tilted to result in a button press. */
#define DEFAULT_AXIS_THRESHOLD 0.5f
#define DEFAULT_ANALOG_DEADZONE 0.0f
#define DEFAULT_ANALOG_SENSITIVITY 1.0f

/* Describes speed of which turbo-enabled buttons toggle. */
#define DEFAULT_TURBO_PERIOD 6
#define DEFAULT_TURBO_DUTY_CYCLE 3
#define DEFAULT_TURBO_MODE 0
#define DEFAULT_TURBO_DEFAULT_BTN RETRO_DEVICE_ID_JOYPAD_B

/* Enable input auto-detection. Will attempt to autoconfigure
 * gamepads, plug-and-play style. */
#define DEFAULT_INPUT_AUTODETECT_ENABLE true

/* Enables accelerometer/gyroscope/illuminance
 * sensor input, if supported */
#if defined(ANDROID)
/* Hardware sensors cause substantial battery
 * drain on Android... */
#define DEFAULT_INPUT_SENSORS_ENABLE false
#else
#define DEFAULT_INPUT_SENSORS_ENABLE true
#endif

/* Automatically enable game focus when running or
 * resuming content */
#define DEFAULT_INPUT_AUTO_GAME_FOCUS AUTO_GAME_FOCUS_OFF

/* Show the input descriptors set by the core instead
 * of the default ones. */
#define DEFAULT_INPUT_DESCRIPTOR_LABEL_SHOW true
#define DEFAULT_INPUT_DESCRIPTOR_HIDE_UNBOUND false

#if defined(DINGUX)
#define DEFAULT_INPUT_MAX_USERS 1
#else
#define DEFAULT_INPUT_MAX_USERS 8
#endif

#define DEFAULT_INPUT_BIND_TIMEOUT 5
#define DEFAULT_INPUT_BIND_HOLD 2
#define DEFAULT_INPUT_POLL_TYPE_BEHAVIOR 2
#define DEFAULT_INPUT_HOTKEY_BLOCK_DELAY 5

#define DEFAULT_GFX_THUMBNAILS_DEFAULT 3

#define DEFAULT_MENU_LEFT_THUMBNAILS_DEFAULT 0

#define DEFAULT_GFX_THUMBNAIL_UPSCALE_THRESHOLD 0

#ifdef HAVE_MENU
#if defined(RS90) || defined(MIYOO)
/* The RS-90 has a hardware clock that is neither
 * configurable nor persistent, rendering it useless.
 * We therefore hide it in the menu by default. */
#define DEFAULT_MENU_TIMEDATE_ENABLE false
#else
#define DEFAULT_MENU_TIMEDATE_ENABLE true
#endif
#define DEFAULT_MENU_TIMEDATE_STYLE          MENU_TIMEDATE_STYLE_DDMM_HM
#define DEFAULT_MENU_TIMEDATE_DATE_SEPARATOR MENU_TIMEDATE_DATE_SEPARATOR_HYPHEN
#define DEFAULT_MENU_REMEMBER_SELECTION      MENU_REMEMBER_SELECTION_ALWAYS
#endif

#define DEFAULT_XMB_VERTICAL_THUMBNAILS false

#define DEFAULT_XMB_THUMBNAIL_SCALE_FACTOR 100

#ifdef IOS
#define DEFAULT_UI_COMPANION_START_ON_BOOT false
#else
#define DEFAULT_UI_COMPANION_START_ON_BOOT true
#endif

#define DEFAULT_UI_COMPANION_ENABLE false
/* Currently only used to show the WIMP UI on startup */
#define DEFAULT_UI_COMPANION_TOGGLE false

/* Only init the WIMP UI for this session if this is enabled */
#define DEFAULT_DESKTOP_MENU_ENABLE true

/* Keep track of how long each core+content has been running for over time */

#ifdef __WINRT__
/* Be paranoid about WinRT file I/O performance, and leave this disabled by
 * default */
#define DEFAULT_CONTENT_RUNTIME_LOG false
#else
#define DEFAULT_CONTENT_RUNTIME_LOG true
#endif

/* Keep track of how long each content has been running 
 * for over time (ignores core) */
#define DEFAULT_CONTENT_RUNTIME_LOG_AGGREGATE false

#define DEFAULT_UI_MENUBAR_ENABLE true

#if defined(__QNX__) || defined(_XBOX1) || defined(_XBOX360) || (defined(__MACH__) && defined(IOS)) || defined(ANDROID) || defined(WIIU) || defined(HAVE_NEON) || defined(GEKKO) || defined(__ARM_NEON__) || defined(__PS3__)
#define DEFAULT_AUDIO_RESAMPLER_QUALITY_LEVEL RESAMPLER_QUALITY_LOWER
#elif defined(PSP) || defined(_3DS) || defined(VITA) || defined(PS2) || defined(DINGUX)
#define DEFAULT_AUDIO_RESAMPLER_QUALITY_LEVEL RESAMPLER_QUALITY_LOWEST
#else
#define DEFAULT_AUDIO_RESAMPLER_QUALITY_LEVEL RESAMPLER_QUALITY_NORMAL
#endif

/* MIDI */
#if defined(_WIN32) && !defined(_XBOX) && !defined(__WINRT__)
#define DEFAULT_MIDI_OUTPUT "Microsoft GS Wavetable Synth"
#else
#define DEFAULT_MIDI_OUTPUT "OFF"
#endif
#define DEFAULT_MIDI_INPUT  "OFF"
#define DEFAULT_MIDI_VOLUME 100

#ifdef HAVE_MIST
/* Steam */
#define DEFAULT_STEAM_RICH_PRESENCE_FORMAT STEAM_RICH_PRESENCE_FORMAT_CONTENT_SYSTEM
#endif

/* Only applies to Android 7.0 (API 24) and up */
#define DEFAULT_SUSTAINED_PERFORMANCE_MODE false

#if defined(ANDROID)
#define DEFAULT_VIBRATE_ON_KEYPRESS true
#else
#define DEFAULT_VIBRATE_ON_KEYPRESS false
#endif

#define DEFAULT_ENABLE_DEVICE_VIBRATION false

/* Defines the strength of rumble effects
 * on OpenDingux devices */
#if defined(DINGUX) && defined(HAVE_LIBSHAKE)
#define DEFAULT_RUMBLE_GAIN 50
#else
#define DEFAULT_RUMBLE_GAIN 100
#endif

#ifdef HAVE_VULKAN
#define DEFAULT_VULKAN_GPU_INDEX 0
#endif

#ifdef HAVE_D3D10
#define DEFAULT_D3D10_GPU_INDEX 0
#endif

#ifdef HAVE_D3D11
#define DEFAULT_D3D11_GPU_INDEX 0
#endif

#ifdef HAVE_D3D12
#define DEFAULT_D3D12_GPU_INDEX 0
#endif

#if defined(HAKCHI)
#define DEFAULT_BUILDBOT_SERVER_URL "http://hakchicloud.com/Libretro_Cores/"
#elif defined(ANDROID)
#if defined(ANDROID_ARM_V7)
#define DEFAULT_BUILDBOT_SERVER_URL "http://buildbot.libretro.com/nightly/android/latest/armeabi-v7a/"
#elif defined(ANDROID_ARM)
#define DEFAULT_BUILDBOT_SERVER_URL "http://buildbot.libretro.com/nightly/android/latest/armeabi/"
#elif defined(ANDROID_AARCH64)
#define DEFAULT_BUILDBOT_SERVER_URL "http://buildbot.libretro.com/nightly/android/latest/arm64-v8a/"
#elif defined(ANDROID_X86)
#define DEFAULT_BUILDBOT_SERVER_URL "http://buildbot.libretro.com/nightly/android/latest/x86/"
#elif defined(ANDROID_X64)
#define DEFAULT_BUILDBOT_SERVER_URL "http://buildbot.libretro.com/nightly/android/latest/x86_64/"
#else
#define DEFAULT_BUILDBOT_SERVER_URL ""
#endif
#elif defined(__QNX__)
#define DEFAULT_BUILDBOT_SERVER_URL "http://buildbot.libretro.com/nightly/blackberry/latest/"
#elif defined(IOS)
#define DEFAULT_BUILDBOT_SERVER_URL "http://buildbot.libretro.com/nightly/apple/ios/latest/"
#elif defined(OSX)
#if defined(__x86_64__)
#define DEFAULT_BUILDBOT_SERVER_URL "http://buildbot.libretro.com/nightly/apple/osx/x86_64/latest/"
#elif defined(__i386__) || defined(__i486__) || defined(__i686__)
#define DEFAULT_BUILDBOT_SERVER_URL "http://bot.libretro.com/nightly/apple/osx/x86/latest/"
#elif defined(__aarch64__)
#define DEFAULT_BUILDBOT_SERVER_URL "http://buildbot.libretro.com/nightly/apple/osx/arm64/latest/"
#else
#define DEFAULT_BUILDBOT_SERVER_URL "http://buildbot.libretro.com/nightly/apple/osx/ppc/latest/"
#endif
#elif defined(_WIN32) && !defined(_XBOX)
#if _MSC_VER >= 1910
#ifndef __WINRT__
#if defined(__x86_64__) || defined(_M_X64)
#define DEFAULT_BUILDBOT_SERVER_URL "http://buildbot.libretro.com/nightly/windows/x86_64/latest/"
#elif defined(__i386__) || defined(__i486__) || defined(__i686__) || defined(_M_IX86) || defined(_M_IA64)
#define DEFAULT_BUILDBOT_SERVER_URL "http://buildbot.libretro.com/nightly/windows-msvc2017-desktop/x86/latest/"
#elif defined(__arm__) || defined(_M_ARM)
#define DEFAULT_BUILDBOT_SERVER_URL "http://buildbot.libretro.com/nightly/windows-msvc2017-desktop/arm/latest/"
#elif defined(__aarch64__) || defined(_M_ARM64)
#define DEFAULT_BUILDBOT_SERVER_URL "http://buildbot.libretro.com/nightly/windows-msvc2017-desktop/arm64/latest/"
#endif
#else
#if defined(__x86_64__) || defined(_M_X64)
#define DEFAULT_BUILDBOT_SERVER_URL "http://buildbot.libretro.com/nightly/windows/x86_64/latest/"
#elif defined(__i386__) || defined(__i486__) || defined(__i686__) || defined(_M_IX86) || defined(_M_IA64)
#define DEFAULT_BUILDBOT_SERVER_URL "http://buildbot.libretro.com/nightly/windows/x86/latest/"
#elif defined(__arm__) || defined(_M_ARM)
#define DEFAULT_BUILDBOT_SERVER_URL "http://buildbot.libretro.com/nightly/windows-msvc2017-uwp/arm/latest/"
#elif defined(__aarch64__) || defined(_M_ARM64)
#define DEFAULT_BUILDBOT_SERVER_URL "http://buildbot.libretro.com/nightly/windows-msvc2017-uwp/arm64/latest/"
#endif
#endif
#elif _MSC_VER == 1600
#if defined(__x86_64__) || defined(_M_X64)
#define DEFAULT_BUILDBOT_SERVER_URL "http://buildbot.libretro.com/nightly/windows-msvc2010/x86_64/latest/"
#elif defined(__i386__) || defined(__i486__) || defined(__i686__) || defined(_M_IX86) || defined(_M_IA64)
#define DEFAULT_BUILDBOT_SERVER_URL "http://buildbot.libretro.com/nightly/windows-msvc2010/x86/latest/"
#endif
#elif _MSC_VER == 1400
#define DEFAULT_BUILDBOT_SERVER_URL "http://buildbot.libretro.com/nightly/windows-msvc2005/x86/latest/"
#elif _MSC_VER == 1310
#define DEFAULT_BUILDBOT_SERVER_URL "http://buildbot.libretro.com/nightly/windows-msvc2003/x86/latest/"
#else
#if defined(__x86_64__) || defined(_M_X64)
#define DEFAULT_BUILDBOT_SERVER_URL "http://buildbot.libretro.com/nightly/windows/x86_64/latest/"
#elif defined(__i386__) || defined(__i486__) || defined(__i686__) || defined(_M_IX86) || defined(_M_IA64)
#define DEFAULT_BUILDBOT_SERVER_URL "http://buildbot.libretro.com/nightly/windows/x86/latest/"
#endif
#endif
#elif defined(__linux__)
#if defined(__x86_64__)
#define DEFAULT_BUILDBOT_SERVER_URL "http://buildbot.libretro.com/nightly/linux/x86_64/latest/"
#elif defined(__i386__) || defined(__i486__) || defined(__i686__)
#define DEFAULT_BUILDBOT_SERVER_URL "http://buildbot.libretro.com/nightly/linux/x86/latest/"
#elif defined(__arm__) && __ARM_ARCH == 7 && defined(__ARM_PCS_VFP)
#define DEFAULT_BUILDBOT_SERVER_URL "http://buildbot.libretro.com/nightly/linux/armhf/latest/"
#else
#define DEFAULT_BUILDBOT_SERVER_URL ""
#endif
#elif defined(WIIU)
#define DEFAULT_BUILDBOT_SERVER_URL "http://buildbot.libretro.com/nightly/nintendo/wiiu/latest/"
#elif defined(HAVE_LIBNX)
#define DEFAULT_BUILDBOT_SERVER_URL "http://buildbot.libretro.com/nightly/nintendo/switch/libnx/latest/"
#elif defined(_3DS)
#define DEFAULT_BUILDBOT_SERVER_URL envIsHomebrew() ? "http://buildbot.libretro.com/nightly/nintendo/3ds/latest/3dsx/" : "http://buildbot.libretro.com/nightly/nintendo/3ds/latest/cia/"
#else
#define DEFAULT_BUILDBOT_SERVER_URL ""
#endif

#define DEFAULT_BUILDBOT_ASSETS_SERVER_URL "http://buildbot.libretro.com/assets/"

#define DEFAULT_DISCORD_APP_ID "475456035851599874"

#define DEFAULT_AI_SERVICE_SOURCE_LANG 0

#define DEFAULT_AI_SERVICE_TARGET_LANG 0

#define DEFAULT_AI_SERVICE_ENABLE false

#define DEFAULT_AI_SERVICE_PAUSE false

#define DEFAULT_AI_SERVICE_MODE 1

#define DEFAULT_AI_SERVICE_URL "http://localhost:4404/"

#if defined(HAVE_FFMPEG) || defined(HAVE_MPV)
#define DEFAULT_BUILTIN_MEDIAPLAYER_ENABLE true
#else
#define DEFAULT_BUILTIN_MEDIAPLAYER_ENABLE false
#endif

#if defined(HAVE_IMAGEVIEWER)
#define DEFAULT_BUILTIN_IMAGEVIEWER_ENABLE true
#else
#define DEFAULT_BUILTIN_IMAGEVIEWER_ENABLE false
#endif

#define DEFAULT_FILTER_BY_CURRENT_CORE false

#endif<|MERGE_RESOLUTION|>--- conflicted
+++ resolved
@@ -1137,13 +1137,8 @@
 /* WASAPI defaults */
 #define DEFAULT_WASAPI_EXCLUSIVE_MODE false
 #define DEFAULT_WASAPI_FLOAT_FORMAT false
-<<<<<<< HEAD
-/* auto */
-#define DEFAULT_WASAPI_SH_BUFFER_LENGTH 0
-=======
 /* Automatic shared mode buffer */
 #define DEFAULT_WASAPI_SH_BUFFER_LENGTH -16
->>>>>>> 35b445c3
 #endif
 
 /* Automatically mute audio when fast forward
