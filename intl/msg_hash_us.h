--- conflicted
+++ resolved
@@ -1581,61 +1581,60 @@
    "Audio driver to use."
    )
 MSG_HASH(
-<<<<<<< HEAD
+   MENU_ENUM_LABEL_HELP_AUDIO_DRIVER_RSOUND,
+   "RSound driver for networked audio systems."
+   )
+MSG_HASH(
+   MENU_ENUM_LABEL_HELP_AUDIO_DRIVER_OSS,
+   "Legacy Open Sound System driver."
+   )
+MSG_HASH(
+   MENU_ENUM_LABEL_HELP_AUDIO_DRIVER_ALSA,
+   "Default ALSA driver."
+   )
+MSG_HASH(
+   MENU_ENUM_LABEL_HELP_AUDIO_DRIVER_ALSATHREAD,
+   "ALSA driver with threading support."
+   )
+MSG_HASH(
+   MENU_ENUM_LABEL_HELP_AUDIO_DRIVER_TINYALSA,
+   "ALSA driver implemented without dependencies."
+   )
+MSG_HASH(
+   MENU_ENUM_LABEL_HELP_AUDIO_DRIVER_ROAR,
+   "RoarAudio sound system driver."
+   )
+MSG_HASH(
+   MENU_ENUM_LABEL_HELP_AUDIO_DRIVER_AL,
+   "OpenAL driver."
+   )
+MSG_HASH(
+   MENU_ENUM_LABEL_HELP_AUDIO_DRIVER_SL,
+   "OpenSL driver."
+   )
+MSG_HASH(
+   MENU_ENUM_LABEL_HELP_AUDIO_DRIVER_DSOUND,
+   "DirectSound driver. DirectSound is used mainly from Windows 95 to Windows XP."
+   )
+MSG_HASH(
+   MENU_ENUM_LABEL_HELP_AUDIO_DRIVER_WASAPI,
+   "Windows Audio Session API driver. WASAPI is used mainly from Windows 7 and above."
+   )
+MSG_HASH(
+   MENU_ENUM_LABEL_HELP_AUDIO_DRIVER_PULSE,
+   "PulseAudio driver. If the system uses PulseAudio, make sure to use this driver instead of e.g. ALSA."
+   )
+MSG_HASH(
+   MENU_ENUM_LABEL_HELP_AUDIO_DRIVER_JACK,
+   "Jack Audio Connection Kit driver."
+   )
+MSG_HASH(
    MENU_ENUM_LABEL_VALUE_MICROPHONE_DRIVER,
    "Microphone"
    )
 MSG_HASH(
    MENU_ENUM_SUBLABEL_MICROPHONE_DRIVER,
    "Microphone driver to use."
-=======
-   MENU_ENUM_LABEL_HELP_AUDIO_DRIVER_RSOUND,
-   "RSound driver for networked audio systems."
-   )
-MSG_HASH(
-   MENU_ENUM_LABEL_HELP_AUDIO_DRIVER_OSS,
-   "Legacy Open Sound System driver."
-   )
-MSG_HASH(
-   MENU_ENUM_LABEL_HELP_AUDIO_DRIVER_ALSA,
-   "Default ALSA driver."
-   )
-MSG_HASH(
-   MENU_ENUM_LABEL_HELP_AUDIO_DRIVER_ALSATHREAD,
-   "ALSA driver with threading support."
-   )
-MSG_HASH(
-   MENU_ENUM_LABEL_HELP_AUDIO_DRIVER_TINYALSA,
-   "ALSA driver implemented without dependencies."
-   )
-MSG_HASH(
-   MENU_ENUM_LABEL_HELP_AUDIO_DRIVER_ROAR,
-   "RoarAudio sound system driver."
-   )
-MSG_HASH(
-   MENU_ENUM_LABEL_HELP_AUDIO_DRIVER_AL,
-   "OpenAL driver."
-   )
-MSG_HASH(
-   MENU_ENUM_LABEL_HELP_AUDIO_DRIVER_SL,
-   "OpenSL driver."
-   )
-MSG_HASH(
-   MENU_ENUM_LABEL_HELP_AUDIO_DRIVER_DSOUND,
-   "DirectSound driver. DirectSound is used mainly from Windows 95 to Windows XP."
-   )
-MSG_HASH(
-   MENU_ENUM_LABEL_HELP_AUDIO_DRIVER_WASAPI,
-   "Windows Audio Session API driver. WASAPI is used mainly from Windows 7 and above."
-   )
-MSG_HASH(
-   MENU_ENUM_LABEL_HELP_AUDIO_DRIVER_PULSE,
-   "PulseAudio driver. If the system uses PulseAudio, make sure to use this driver instead of e.g. ALSA."
-   )
-MSG_HASH(
-   MENU_ENUM_LABEL_HELP_AUDIO_DRIVER_JACK,
-   "Jack Audio Connection Kit driver."
->>>>>>> e1eb0af4
    )
 MSG_HASH(
    MENU_ENUM_LABEL_VALUE_AUDIO_RESAMPLER_DRIVER,
