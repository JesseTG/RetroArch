--- conflicted
+++ resolved
@@ -1791,26 +1791,23 @@
                                              * this environment call to query support.
                                              */
 
-<<<<<<< HEAD
-#define RETRO_ENVIRONMENT_GET_MICROPHONE_INTERFACE (74 | RETRO_ENVIRONMENT_EXPERIMENTAL)
-                                           /* struct retro_microphone_interface * --
-                                            * Returns an interface that can be used to receive input from the microphone driver.
-                                            *
-                                            * Returns true if microphone support is available,
-                                            * even if no microphones are plugged in.
-                                            * Returns false if mic support is disabled or unavailable.
-                                            *
-                                            * This callback can be invoked at any time,
-                                            * even before the microphone driver is ready.
-                                            */
-=======
 #define RETRO_ENVIRONMENT_GET_JIT_CAPABLE 74
                                            /* bool * --
                                             * Result is set to true if the frontend has already verified JIT can be
                                             * used, mainly for use iOS/tvOS. On other platforms the result is true.
                                             */
 
->>>>>>> 35b445c3
+#define RETRO_ENVIRONMENT_GET_MICROPHONE_INTERFACE (75 | RETRO_ENVIRONMENT_EXPERIMENTAL)
+                                           /* struct retro_microphone_interface * --
+                                            * Returns an interface that can be used to receive input from the microphone driver.
+                                            *
+                                            * Returns true if microphone support is available,
+                                            * even if no microphones are plugged in.
+                                            * Returns false if mic support is disabled or unavailable.
+                                            *
+                                            * This callback can be invoked at any time,
+                                            * even before the microphone driver is ready.
+                                            */
 
 /* VFS functionality */
 
@@ -1986,11 +1983,11 @@
 
 enum retro_hw_render_interface_type
 {
-	RETRO_HW_RENDER_INTERFACE_VULKAN     = 0,
-	RETRO_HW_RENDER_INTERFACE_D3D9       = 1,
-	RETRO_HW_RENDER_INTERFACE_D3D10      = 2,
-	RETRO_HW_RENDER_INTERFACE_D3D11      = 3,
-	RETRO_HW_RENDER_INTERFACE_D3D12      = 4,
+   RETRO_HW_RENDER_INTERFACE_VULKAN     = 0,
+   RETRO_HW_RENDER_INTERFACE_D3D9       = 1,
+   RETRO_HW_RENDER_INTERFACE_D3D10      = 2,
+   RETRO_HW_RENDER_INTERFACE_D3D11      = 3,
+   RETRO_HW_RENDER_INTERFACE_D3D12      = 4,
    RETRO_HW_RENDER_INTERFACE_GSKIT_PS2  = 5,
    RETRO_HW_RENDER_INTERFACE_DUMMY      = INT_MAX
 };
