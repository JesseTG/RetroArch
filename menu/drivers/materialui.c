--- conflicted
+++ resolved
@@ -8467,14 +8467,14 @@
       settings_t *settings)
 {
    size_t menu_tab_index                   = 0;
-   bool menu_content_show_playlists        = 
+   bool menu_content_show_playlists        =
       settings->bools.menu_content_show_playlists;
    /* Cache last active menu tab index */
    mui->nav_bar.last_active_menu_tab_index = mui->nav_bar.active_menu_tab_index;
 
    /* Back tab */
-   mui->nav_bar.back_tab.enabled           = menu_st->entries.list 
-      ? (MENU_LIST_GET_STACK_SIZE(menu_st->entries.list, 0) > 1) 
+   mui->nav_bar.back_tab.enabled           = menu_st->entries.list
+      ? (MENU_LIST_GET_STACK_SIZE(menu_st->entries.list, 0) > 1)
       : false;
 
    /* Resume tab
@@ -10852,123 +10852,6 @@
             /* TODO/FIXME - all this should go away and be refactored so that we don't have to do
              * all this manually inside this menu driver */
             else if (
-<<<<<<< HEAD
-                  string_is_equal(label, msg_hash_to_str(MENU_ENUM_LABEL_MENU_FILE_BROWSER_SETTINGS)) ||
-                  string_is_equal(label, msg_hash_to_str(MENU_ENUM_LABEL_DRIVER_SETTINGS)) ||
-                  string_is_equal(label, msg_hash_to_str(MENU_ENUM_LABEL_VIDEO_SETTINGS)) ||
-                  string_is_equal(label, msg_hash_to_str(MENU_ENUM_LABEL_VIDEO_OUTPUT_SETTINGS)) ||
-                  string_is_equal(label, msg_hash_to_str(MENU_ENUM_LABEL_VIDEO_SYNCHRONIZATION_SETTINGS)) ||
-                  string_is_equal(label, msg_hash_to_str(MENU_ENUM_LABEL_VIDEO_FULLSCREEN_MODE_SETTINGS)) ||
-                  string_is_equal(label, msg_hash_to_str(MENU_ENUM_LABEL_VIDEO_WINDOWED_MODE_SETTINGS)) ||
-                  string_is_equal(label, msg_hash_to_str(MENU_ENUM_LABEL_VIDEO_SCALING_SETTINGS)) ||
-                  string_is_equal(label, msg_hash_to_str(MENU_ENUM_LABEL_VIDEO_HDR_SETTINGS)) ||
-                  string_is_equal(label, msg_hash_to_str(MENU_ENUM_LABEL_AUDIO_SETTINGS)) ||
-                  string_is_equal(label, msg_hash_to_str(MENU_ENUM_LABEL_AUDIO_OUTPUT_SETTINGS)) ||
-                  string_is_equal(label, msg_hash_to_str(MENU_ENUM_LABEL_MICROPHONE_SETTINGS)) ||
-                  string_is_equal(label, msg_hash_to_str(MENU_ENUM_LABEL_AUDIO_RESAMPLER_SETTINGS)) ||
-                  string_is_equal(label, msg_hash_to_str(MENU_ENUM_LABEL_AUDIO_SYNCHRONIZATION_SETTINGS)) ||
-                  string_is_equal(label, msg_hash_to_str(MENU_ENUM_LABEL_AUDIO_MIXER_SETTINGS)) ||
-                  string_is_equal(label, msg_hash_to_str(MENU_ENUM_LABEL_MENU_SOUNDS)) ||
-                  string_is_equal(label, msg_hash_to_str(MENU_ENUM_LABEL_INPUT_SETTINGS)) ||
-                  string_is_equal(label, msg_hash_to_str(MENU_ENUM_LABEL_INPUT_MENU_SETTINGS)) ||
-                  string_is_equal(label, msg_hash_to_str(MENU_ENUM_LABEL_INPUT_HAPTIC_FEEDBACK_SETTINGS)) ||
-                  string_is_equal(label, msg_hash_to_str(MENU_ENUM_LABEL_INPUT_TURBO_FIRE_SETTINGS)) ||
-                  string_is_equal(label, msg_hash_to_str(MENU_ENUM_LABEL_LATENCY_SETTINGS)) ||
-                  string_is_equal(label, msg_hash_to_str(MENU_ENUM_LABEL_INPUT_HOTKEY_BINDS)) ||
-                  string_is_equal(label, msg_hash_to_str(MENU_ENUM_LABEL_CORE_SETTINGS)) ||
-                  string_is_equal(label, msg_hash_to_str(MENU_ENUM_LABEL_CONFIGURATION_SETTINGS)) ||
-                  string_is_equal(label, msg_hash_to_str(MENU_ENUM_LABEL_SIDELOAD_CORE_LIST)) ||
-                  string_is_equal(label, msg_hash_to_str(MENU_ENUM_LABEL_CRT_SWITCHRES_SETTINGS)) ||
-                  string_is_equal(label, msg_hash_to_str(MENU_ENUM_LABEL_SAVING_SETTINGS)) ||
-                  string_is_equal(label, msg_hash_to_str(MENU_ENUM_LABEL_LOGGING_SETTINGS)) ||
-                  string_is_equal(label, msg_hash_to_str(MENU_ENUM_LABEL_FRAME_THROTTLE_SETTINGS)) ||
-                  string_is_equal(label, msg_hash_to_str(MENU_ENUM_LABEL_RECORDING_SETTINGS)) ||
-                  string_is_equal(label, msg_hash_to_str(MENU_ENUM_LABEL_ONSCREEN_DISPLAY_SETTINGS)) ||
-                  string_is_equal(label, msg_hash_to_str(MENU_ENUM_LABEL_USER_INTERFACE_SETTINGS)) ||
-                  string_is_equal(label, msg_hash_to_str(MENU_ENUM_LABEL_AI_SERVICE_SETTINGS)) ||
-                  string_is_equal(label, msg_hash_to_str(MENU_ENUM_LABEL_ACCESSIBILITY_SETTINGS)) ||
-                  string_is_equal(label, msg_hash_to_str(MENU_ENUM_LABEL_POWER_MANAGEMENT_SETTINGS)) ||
-                  string_is_equal(label, msg_hash_to_str(MENU_ENUM_LABEL_ACHIEVEMENT_LIST)) ||
-                  string_is_equal(label, msg_hash_to_str(MENU_ENUM_LABEL_RETRO_ACHIEVEMENTS_SETTINGS)) ||
-                  string_is_equal(label, msg_hash_to_str(MENU_ENUM_LABEL_CHEEVOS_APPEARANCE_SETTINGS)) ||
-                  string_is_equal(label, msg_hash_to_str(MENU_ENUM_LABEL_ACCOUNTS_YOUTUBE)) ||
-                  string_is_equal(label, msg_hash_to_str(MENU_ENUM_LABEL_ACCOUNTS_TWITCH)) ||
-                  string_is_equal(label, msg_hash_to_str(MENU_ENUM_LABEL_ACCOUNTS_FACEBOOK)) ||
-                  string_is_equal(label, msg_hash_to_str(MENU_ENUM_LABEL_BLUETOOTH_SETTINGS)) ||
-                  string_is_equal(label, msg_hash_to_str(MENU_ENUM_LABEL_WIFI_SETTINGS)) ||
-                  string_is_equal(label, msg_hash_to_str(MENU_ENUM_LABEL_NETWORK_SETTINGS)) ||
-                  string_is_equal(label, msg_hash_to_str(MENU_ENUM_LABEL_NETPLAY_LAN_SCAN_SETTINGS)) ||
-                  string_is_equal(label, msg_hash_to_str(MENU_ENUM_LABEL_LAKKA_SERVICES)) ||
-                  string_is_equal(label, msg_hash_to_str(MENU_ENUM_LABEL_PLAYLIST_SETTINGS)) ||
-                  string_is_equal(label, msg_hash_to_str(MENU_ENUM_LABEL_USER_SETTINGS)) ||
-                  string_is_equal(label, msg_hash_to_str(MENU_ENUM_LABEL_DIRECTORY_SETTINGS)) ||
-                  string_is_equal(label, msg_hash_to_str(MENU_ENUM_LABEL_PRIVACY_SETTINGS)) ||
-                  string_is_equal(label, msg_hash_to_str(MENU_ENUM_LABEL_MIDI_SETTINGS)) ||
-                  string_is_equal(label, msg_hash_to_str(MENU_ENUM_LABEL_MENU_VIEWS_SETTINGS)) ||
-                  string_is_equal(label, msg_hash_to_str(MENU_ENUM_LABEL_QUICK_MENU_VIEWS_SETTINGS)) ||
-                  string_is_equal(label, msg_hash_to_str(MENU_ENUM_LABEL_SETTINGS_VIEWS_SETTINGS)) ||
-                  string_is_equal(label, msg_hash_to_str(MENU_ENUM_LABEL_MENU_SETTINGS)) ||
-                  string_is_equal(label, msg_hash_to_str(MENU_ENUM_LABEL_ONSCREEN_OVERLAY_SETTINGS)) ||
-#ifdef HAVE_VIDEO_LAYOUT
-                  string_is_equal(label, msg_hash_to_str(MENU_ENUM_LABEL_ONSCREEN_VIDEO_LAYOUT_SETTINGS)) ||
-#endif
-                  string_is_equal(label, msg_hash_to_str(MENU_ENUM_LABEL_ONSCREEN_NOTIFICATIONS_SETTINGS)) ||
-                  string_is_equal(label, msg_hash_to_str(MENU_ENUM_LABEL_ONSCREEN_NOTIFICATIONS_VIEWS_SETTINGS)) ||
-                  string_is_equal(label, msg_hash_to_str(MENU_ENUM_LABEL_ACCOUNTS_LIST)) ||
-                  string_is_equal(label, msg_hash_to_str(MENU_ENUM_LABEL_REWIND_SETTINGS)) ||
-                  string_is_equal(label, msg_hash_to_str(MENU_ENUM_LABEL_FRAME_TIME_COUNTER_SETTINGS)) ||
-                  string_is_equal(label, msg_hash_to_str(MENU_ENUM_LABEL_ACCOUNTS_RETRO_ACHIEVEMENTS)) ||
-                  string_is_equal(label, msg_hash_to_str(MENU_ENUM_LABEL_CORE_UPDATER_LIST)) ||
-                  string_is_equal(label, msg_hash_to_str(MENU_ENUM_LABEL_THUMBNAILS_UPDATER_LIST)) ||
-                  string_is_equal(label, msg_hash_to_str(MENU_ENUM_LABEL_PL_THUMBNAILS_UPDATER_LIST)) ||
-                  string_is_equal(label, msg_hash_to_str(MENU_ENUM_LABEL_UPDATER_SETTINGS))        ||
-                  string_is_equal(label, msg_hash_to_str(MENU_ENUM_LABEL_DOWNLOAD_CORE_CONTENT_DIRS)) ||
-                  string_is_equal(label, msg_hash_to_str(MENU_ENUM_LABEL_DOWNLOAD_CORE_SYSTEM_FILES)) ||
-                  string_is_equal(label, msg_hash_to_str(MENU_ENUM_LABEL_SET_CORE_ASSOCIATION)) ||
-                  string_is_equal(label, msg_hash_to_str(MENU_ENUM_LABEL_VIDEO_SHADER_PRESET_SAVE)) ||
-                  string_is_equal(label, msg_hash_to_str(MENU_ENUM_LABEL_VIDEO_SHADER_PRESET_SAVE_AS)) ||
-                  string_is_equal(label, msg_hash_to_str(MENU_ENUM_LABEL_VIDEO_SHADER_PRESET_REMOVE)) ||
-                  string_is_equal(label, msg_hash_to_str(MENU_ENUM_LABEL_SHADER_APPLY_CHANGES)) ||
-                  string_is_equal(label, msg_hash_to_str(MENU_ENUM_LABEL_CHEAT_APPLY_CHANGES)) ||
-                  string_is_equal(label, msg_hash_to_str(MENU_ENUM_LABEL_VIDEO_SHADER_PRESET)) ||
-                  string_is_equal(label, msg_hash_to_str(MENU_ENUM_LABEL_VIDEO_SHADER_PRESET_PREPEND)) ||
-                  string_is_equal(label, msg_hash_to_str(MENU_ENUM_LABEL_VIDEO_SHADER_PRESET_APPEND)) ||
-                  string_is_equal(label, msg_hash_to_str(MENU_ENUM_LABEL_NETPLAY_LOBBY_FILTERS)) ||
-                  string_is_equal(label, msg_hash_to_str(MENU_ENUM_LABEL_NETPLAY_REFRESH_ROOMS)) ||
-                  string_is_equal(label, msg_hash_to_str(MENU_ENUM_LABEL_NETPLAY_REFRESH_LAN)) ||
-                  string_is_equal(label, msg_hash_to_str(MENU_ENUM_LABEL_NETPLAY_ENABLE_CLIENT)) ||
-                  string_is_equal(label, msg_hash_to_str(MENU_ENUM_LABEL_NETPLAY_ENABLE_HOST)) ||
-                  string_is_equal(label, msg_hash_to_str(MENU_ENUM_LABEL_NETPLAY_KICK)) ||
-                  string_is_equal(label, msg_hash_to_str(MENU_ENUM_LABEL_NETPLAY_BAN)) ||
-                  string_is_equal(label, msg_hash_to_str(MENU_ENUM_LABEL_REMAP_FILE_LOAD)) ||
-                  string_is_equal(label, msg_hash_to_str(MENU_ENUM_LABEL_REMAP_FILE_SAVE_CORE)) ||
-                  string_is_equal(label, msg_hash_to_str(MENU_ENUM_LABEL_REMAP_FILE_SAVE_CONTENT_DIR)) ||
-                  string_is_equal(label, msg_hash_to_str(MENU_ENUM_LABEL_REMAP_FILE_SAVE_GAME)) ||
-                  string_is_equal(label, msg_hash_to_str(MENU_ENUM_LABEL_OVERRIDE_FILE_LOAD)) ||
-                  string_is_equal(label, msg_hash_to_str(MENU_ENUM_LABEL_INPUT_META_CHEAT_SEARCH)) ||
-                  string_is_equal(label, msg_hash_to_str(MENU_ENUM_LABEL_CHEAT_SEARCH_SETTINGS)) ||
-                  string_is_equal(label, msg_hash_to_str(MENU_ENUM_LABEL_CHEAT_START_OR_CONT)) ||
-                  string_is_equal(label, msg_hash_to_str(MENU_ENUM_LABEL_INPUT_META_CHEAT_SEARCH)) ||
-                  string_is_equal(label, msg_hash_to_str(MENU_ENUM_LABEL_THUMBNAILS_MATERIALUI)) ||
-                  string_is_equal(label, msg_hash_to_str(MENU_ENUM_LABEL_LEFT_THUMBNAILS_MATERIALUI)) ||
-                  string_is_equal(label, msg_hash_to_str(MENU_ENUM_LABEL_VIDEO_SHADER_NUM_PASSES)) ||
-                  string_is_equal(label, msg_hash_to_str(MENU_ENUM_LABEL_CHEAT_FILE_LOAD)) ||
-                  string_is_equal(label, msg_hash_to_str(MENU_ENUM_LABEL_CHEAT_FILE_LOAD_APPEND)) ||
-                  string_is_equal(label, msg_hash_to_str(MENU_ENUM_LABEL_CHEAT_FILE_SAVE_AS)) ||
-                  string_is_equal(label, msg_hash_to_str(MENU_ENUM_LABEL_CHEAT_RELOAD_CHEATS)) ||
-                  string_is_equal(label, msg_hash_to_str(MENU_ENUM_LABEL_CHEAT_ADD_NEW_TOP)) ||
-                  string_is_equal(label, msg_hash_to_str(MENU_ENUM_LABEL_CHEAT_ADD_NEW_BOTTOM)) ||
-                  string_is_equal(label, msg_hash_to_str(MENU_ENUM_LABEL_CHEAT_DELETE_ALL)) ||
-                  string_is_equal(label, msg_hash_to_str(MENU_ENUM_LABEL_CHEAT_ADD_NEW_AFTER)) ||
-                  string_is_equal(label, msg_hash_to_str(MENU_ENUM_LABEL_CHEAT_ADD_NEW_BEFORE)) ||
-                  string_is_equal(label, msg_hash_to_str(MENU_ENUM_LABEL_CHEAT_COPY_AFTER)) ||
-                  string_is_equal(label, msg_hash_to_str(MENU_ENUM_LABEL_CHEAT_COPY_BEFORE)) ||
-                  string_is_equal(label, msg_hash_to_str(MENU_ENUM_LABEL_CHEAT_DELETE)) ||
-                  string_is_equal(label, msg_hash_to_str(MENU_ENUM_LABEL_VIDEO_SHADER_PARAMETERS)) ||
-                  string_is_equal(label, msg_hash_to_str(MENU_ENUM_LABEL_PLAYLIST_MANAGER_LIST)) ||
-                  string_is_equal(label, msg_hash_to_str(MENU_ENUM_LABEL_CORE_MANAGER_LIST)) ||
-                  string_is_equal(label, msg_hash_to_str(MENU_ENUM_LABEL_SETTINGS))
-=======
                      string_is_equal(label, msg_hash_to_str(MENU_ENUM_LABEL_MENU_FILE_BROWSER_SETTINGS))
                   || string_is_equal(label, msg_hash_to_str(MENU_ENUM_LABEL_DRIVER_SETTINGS))
                   || string_is_equal(label, msg_hash_to_str(MENU_ENUM_LABEL_VIDEO_SETTINGS))
@@ -10980,6 +10863,7 @@
                   || string_is_equal(label, msg_hash_to_str(MENU_ENUM_LABEL_VIDEO_HDR_SETTINGS))
                   || string_is_equal(label, msg_hash_to_str(MENU_ENUM_LABEL_AUDIO_SETTINGS))
                   || string_is_equal(label, msg_hash_to_str(MENU_ENUM_LABEL_AUDIO_OUTPUT_SETTINGS))
+                  || string_is_equal(label, msg_hash_to_str(MENU_ENUM_LABEL_MICROPHONE_SETTINGS))
                   || string_is_equal(label, msg_hash_to_str(MENU_ENUM_LABEL_AUDIO_RESAMPLER_SETTINGS))
                   || string_is_equal(label, msg_hash_to_str(MENU_ENUM_LABEL_AUDIO_SYNCHRONIZATION_SETTINGS))
                   || string_is_equal(label, msg_hash_to_str(MENU_ENUM_LABEL_AUDIO_MIXER_SETTINGS))
@@ -11080,7 +10964,6 @@
                   || string_is_equal(label, msg_hash_to_str(MENU_ENUM_LABEL_PLAYLIST_MANAGER_LIST))
                   || string_is_equal(label, msg_hash_to_str(MENU_ENUM_LABEL_CORE_MANAGER_LIST))
                   || string_is_equal(label, msg_hash_to_str(MENU_ENUM_LABEL_SETTINGS))
->>>>>>> 35b445c3
                   )
                   {
                      node->icon_texture_index = MUI_TEXTURE_SETTINGS;
